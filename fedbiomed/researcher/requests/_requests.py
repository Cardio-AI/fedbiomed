# This file is originally part of Fed-BioMed
# SPDX-License-Identifier: Apache-2.0

"""
Implements the message exchanges from researcher to nodes
"""

import json
import os
import uuid
import tempfile
import threading
from typing import Any, Dict, Callable, Union, List, Optional

import tabulate
from python_minifier import minify

from fedbiomed.common.constants import MessageType
from fedbiomed.common.logger import logger
from fedbiomed.common.message import ResearcherMessages, ErrorMessage, Message
from fedbiomed.common.singleton import SingletonMeta
from fedbiomed.common.training_plans import BaseTrainingPlan
from fedbiomed.common.utils import import_class_object_from_file

from fedbiomed.transport.server import GrpcServer
from fedbiomed.transport.node_agent import NodeAgent, NodeActiveStatus

from fedbiomed.researcher.environ import environ

from ._policies import RequestPolicy, PolicyController, DiscardOnTimeout
from ._status import RequestStatus, PolicyStatus

# timeout in seconds for checking disconnection and node status changes
REQUEST_STATUS_CHECK_TIMEOUT = 0.5


class MessagesByNode(dict):
    """Type to defined messages by node"""
    pass


class Request:

    def __init__(
        self,
        message: Message,
        node: NodeAgent,
        request_id: Optional[str] = None,
        sem_pending: threading.Semaphore = None
    ) -> None:
        """Single request for node

        Args:
            message: Message to send to the node
            node: Node agent
            request_id: unique ID of request
            sem_pending: semaphore for signaling new pending reply
        """
<<<<<<< HEAD
        self._request_id = request_id if request_id else str(uuid.uuid4())
        self._node = node
        self._message = message
=======
        self.request_id = request_id if request_id else 'request_' + str(uuid.uuid4())
        self.node = node
        self.message = message
>>>>>>> 695e1d7e

        self._sem_pending = sem_pending

        self.reply = None
        self.error = None
        self.status = None

    @property
    def node(self) -> NodeAgent:
        """Returns node agent"""
        return self._node

    def has_finished(self) -> bool:
        """Queries if the request has finished.

        Also tracks if node has disconnected.

        Args:
            True if a reply was received from node
        """

        if self._node.status == NodeActiveStatus.DISCONNECTED:
            self.status = RequestStatus.DISCONNECT
            return True  # Don't expect any reply

        return True if self.reply or self.error else False

    def send(self) -> None:
        """Sends the request"""
        self._message.request_id = self._request_id
        self._node.send(self._message, self.on_reply)
        self.status = RequestStatus.NO_REPLY_YET

    def flush(self, stopped: bool) -> None:
        """Flushes the reply that has been processed

        Args:
            stopped: True if the request was stopped before completion
        """
        self._node.flush(self._request_id, stopped)

    def on_reply(self, reply: dict) -> None:
        """Callback for node agent to execute once it replies.

        Args:
            reply: reply message received from node
        """

        if isinstance(reply, ErrorMessage):
            self.error = reply
            self.status = RequestStatus.ERROR
        else:
            self.reply = reply
            self.status = RequestStatus.SUCCESS

        self._sem_pending.release()


class FederatedRequest:
    """Dispatches federated requests

    This class has been design to be send a request and wait until a
    response is received
    """
    def __init__(
        self,
        message: Union[Message, MessagesByNode],
        nodes: List[NodeAgent],
        policy: Optional[List[RequestPolicy]] = None
    ):
        """Constructor of the class.

        Args:
            message: either a common `Message` to send to nodes or a dict of distinct message per node
                indexed by the node ID
            nodes: list of nodes that are sent the message
            policy: list of policies for controlling the handling of the request
        """

<<<<<<< HEAD
        self._message = message
        self._nodes = nodes
        self._requests = []
        self._request_id = str(uuid.uuid4())
        self._nodes_status = {}
=======
        self.message = message
        self.nodes = nodes
        self.requests = []
        self.request_id = 'request_' + str(uuid.uuid4())
        self.nodes_status = {}
>>>>>>> 695e1d7e

        self._pending_replies = threading.Semaphore(value=0)

        # Set-up policies
        self._policy = PolicyController(policy)

        # Set up single requests
        if isinstance(self._message, Message):
            for node in self._nodes:
                self._requests.append(
                    Request(self._message, node, self._request_id, self._pending_replies)
                )

        # Different message for each node
        elif isinstance(self._message, MessagesByNode):
            for node in self._nodes:
                if m := self._message.get(node.id):
                    self._requests.append(
                        Request(m, node, self._request_id, self._pending_replies)
                    )
                else:
                    logger.warning(f"Node {node.id} is unknown. Send message to others, ignore this one.")

    @property
    def policy(self) -> PolicyController:
        """Returns policy controller"""
        return self._policy

    @property
    def requests(self) -> List[Request]:
        """Returns requests"""
        return self._requests

    def __enter__(self):
        """Context manager entry method

        Returns:
            The class object
        """

        # Sends the message
        self.send()

        # Blocking function that waits for the relies
        self.wait()

        return self

    def __exit__(self, type, value, traceback):
        """Context manager exit method

        Args:
            type: ignored
            value: ignored
            traceback: ignored
        """

        # Clear the replies that are processed
        has_stopped = self._policy.has_stopped_any()
        for req in self._requests:
            req.flush(stopped=has_stopped)

    def replies(self) -> Dict[str, Message]:
        """Returns replies of each request

        Returns:
            A dict of replies `Message` received for this request, indexed by node ID 
        """

        return {req.node.id: req.reply for req in self._requests if req.reply}

    def errors(self) -> Dict[str, ErrorMessage]:
        """Returns errors of each request

        Returns:
            A dict of error `Message` received for this request, indexed by node ID         
        """

        return {req.node.id: req.error for req in self._requests if req.error}

    def disconnected_requests(self) -> List[Message]:
        """Returns the requests to disconnected nodes

        Returns:
            A list of request `Message` sent to disconnected nodes
        """
        return [req for req in self._requests if req.status == RequestStatus.DISCONNECT]

    def send(self) -> None:
        """Sends federated request"""
        for req in self._requests:
            req.send()

    def wait(self) -> None:
        """Waits for the replies of the messages that are sent"""

        while self._policy.continue_all(self._requests) == PolicyStatus.CONTINUE:
            self._pending_replies.acquire(timeout=REQUEST_STATUS_CHECK_TIMEOUT)


class Requests(metaclass=SingletonMeta):
    """
    Manages communication between researcher and nodes.
    """

    def __init__(self):
        """Constructor of the class
        """
        self._monitor_message_callback = None

        # Creates grpc server and starts it
        self._grpc_server = GrpcServer(
            host=environ["SERVER_HOST"],
            port=environ["SERVER_PORT"],
            on_message=self.on_message
        )
        self.start_messaging()


    def start_messaging(self) -> None:
        """Start communications endpoint
        """
        self._grpc_server.start()

    def on_message(self, msg: Union[Dict[str, Any], Message], type_: MessageType) -> None:
        """Handles arbitrary messages received from the remote agents

        This callback is only used for feedback messages from nodes (logs, experiment
        monitor), not for node replies to requests.

        Args:
            msg: de-serialized msg
            type_: Reply type one of reply, log, scalar
        """

        if type_ == MessageType.LOG:
            # forward the treatment to node_log_handling() (same thread)
            self.print_node_log_message(msg.get_dict())

        elif type_ == MessageType.SCALAR:
            if self._monitor_message_callback is not None:
                # Pass message to Monitor's on message handler
                self._monitor_message_callback(msg.get_dict())
        else:
            logger.error(f"Undefined message type received  {type_} - IGNORING")

    @staticmethod
    def print_node_log_message(log: Dict[str, Any]) -> None:
        """Prints logger messages coming from the node

        It is run on the communication process and must be as quick as possible:
        - all logs (coming from the nodes) are forwarded to the researcher logger
        (immediate display on console/file/whatever)

        Args:
            log: log message and its metadata
        """

        # log contains the original message sent by the node
        # FIXME: we should use `fedbiomed.common.json.deserialize` method
        # instead of the json method when extracting json message
        original_msg = json.loads(log["msg"])

        # Loging fancy feedback for training
        logger.info("\033[1m{}\033[0m\n"
                    "\t\t\t\t\t\033[1m NODE\033[0m {}\n"
                    "\t\t\t\t\t\033[1m MESSAGE:\033[0m {}\033[0m\n"
                    "{}".format(log["level"],
                                log["node_id"],
                                original_msg["message"],
                                5 * "-------------"))

    def ping_nodes(self) -> list:
        """ Pings online nodes

        Returns:
            List of ID of up and running nodes
        """
        ping = ResearcherMessages.format_outgoing_message({
            'researcher_id': environ["ID"],
            'command': "ping"}
        )
        with self.send(ping, policies=[DiscardOnTimeout(5)]) as federated_req:
            nodes_online = [node_id for node_id, reply in federated_req.replies().items()]

        return nodes_online

    def send(
            self,
            message: Union[Message, MessagesByNode],
            nodes: Optional[List[str]] = None,
            policies: List[RequestPolicy] = None
    ) -> FederatedRequest:
        """Sends federated request to given nodes with given message

        Args:
            message: either a common `Message` to send to nodes or a dict of distinct message per node
                indexed by the node ID
            nodes: list of nodes that are sent the message. If None, send the message to all known active nodes.
            policy: list of policies for controlling the handling of the request, or None

        Returns:
            The object for handling the communications for this request
        """

        if nodes is not None:
            nodes = [self._grpc_server.get_node(node) for node in nodes]
        else:
            nodes = self._grpc_server.get_all_nodes()

        return FederatedRequest(message, nodes, policies)

    def search(self, tags: List[str], nodes: Optional[list] = None) -> dict:
        """Searches available data by tags

        Args:
            tags: List containing tags associated to the data researcher is looking for.
            nodes: optionally filter nodes with this list. Default is None, no filtering, consider all nodes

        Returns:
            A dict with node_id as keys, and list of dicts describing available data as values
        """
        message = ResearcherMessages.format_outgoing_message(
            {'researcher_id': environ['RESEARCHER_ID'],
             'tags': tags,
             'command': 'search'}
        )

        data_found = {}
        with self.send(message, nodes, policies=[DiscardOnTimeout(5)]) as federated_req:

            for node_id, reply in federated_req.replies().items():
                if reply.databases:
                    data_found[node_id] = reply.databases
                    logger.info('Node selected for training -> {}'.format(reply.node_id))

            for node_id, error in federated_req.errors().items():
                logger.warning(f"Node {node_id} has returned error from search request {error.extra_msg}")


            if not data_found:
                logger.info("No available dataset has found in nodes with tags: {}".format(tags))

        return data_found


    def list(self, nodes: Optional[list] = None, verbose: bool = False) -> dict:
        """Lists available data in each node

        Args:
            nodes: optionally filter nodes with this list. Default is None, no filtering, consider all nodes
            verbose: If it is true it prints datasets in readable format

        Returns:
            A dict with node_id as keys, and list of dicts describing available data as values
        """

        message = ResearcherMessages.format_outgoing_message(
            {"researcher_id": environ['RESEARCHER_ID'],
             "command": "list"}
        )

        data_found = {}
        with self.send(message, nodes, policies=[DiscardOnTimeout(5)]) as federated_req:
            for node_id, reply in federated_req.replies().items():
                data_found[node_id] = reply.databases

        if verbose:
            for node in data_found:
                if len(data_found[node]) > 0:
                    rows = [row.values() for row in data_found[node]]
                    headers = data_found[node][0].keys()
                    info = '\n Node: {} | Number of Datasets: {} \n'.format(node, len(data_found[node]))
                    logger.info(info + tabulate.tabulate(rows, headers, tablefmt="grid") + '\n')
                else:
                    logger.info('\n Node: {} | Number of Datasets: {}'.format(node, len(data_found[node])) +
                                " No data has been set up for this node.")

        return data_found

    def training_plan_approve(
            self,
            training_plan: BaseTrainingPlan,
            description: str = "no description provided",
            nodes: Optional[List[str]] = None
    ) -> dict:
        """Send a training plan and a ApprovalRequest message to node(s).

        If a list of node id(s) is provided, the message will be individually sent
        to all nodes of the list.
        If the node id(s) list is None (default), the message is broadcast to all nodes.

        Args:
            training_plan: the training plan class to send to the nodes for approval.
            description: Description of training plan approval request
            nodes: list of nodes (specified by their UUID)

        Returns:
            a dictionary of pairs (node_id: status), where status indicates to the researcher
            that the training plan has been correctly downloaded on the node side.
            Warning: status does not mean that the training plan is approved, only that it has been added
            to the "approval queue" on the node side.
        """

        training_plan_instance = training_plan()
        training_plan_module = 'model_' + str(uuid.uuid4())
        with tempfile.TemporaryDirectory(dir=environ['TMP_DIR']) as tmp_dir:
            training_plan_file = os.path.join(tmp_dir, training_plan_module + '.py')
            try:
                training_plan_instance.save_code(training_plan_file)
            except Exception as e:
                logger.error(f"Cannot save the training plan to a local tmp dir : {e}")
                return {}

            try:
                _, training_plan_instance = import_class_object_from_file(
                    training_plan_file, training_plan.__name__)
                tp_source = training_plan_instance.source()
            except Exception as e:
                logger.error(f"Cannot instantiate the training plan: {e}")
                return {}

        try:
            minify(tp_source,
                   remove_annotations=False,
                   combine_imports=False,
                   remove_pass=False,
                   hoist_literals=False,
                   remove_object_base=True,
                   rename_locals=False)
        except Exception as e:
            # minify does not provide any specific exception
            logger.error(f"This file is not a python file ({e})")
            return {}

        # send message to node(s)
        message = ResearcherMessages.format_outgoing_message({
            'researcher_id': environ['RESEARCHER_ID'],
            'description': str(description),
            'training_plan': tp_source,
            'command': 'approval'})

        with self.send(message, nodes, policies=[DiscardOnTimeout(5)]) as federated_req:
            errors = federated_req.errors()
            replies = federated_req.replies()
            results = {req.node.id: False for req in federated_req.requests}

            # TODO: Loop over errors and replies
            for node_id, error in errors.items():
                logger.info(f"Node ({node_id}) has returned error {error.errnum}, {error.extra_msg}")

        return results | {id: rep.success for id, rep in replies.items()}

    def add_monitor_callback(self, callback: Callable[[Dict], None]):
        """ Adds callback function for monitor messages

        Args:
            callback: Callback function for handling monitor messages that come due 'general/monitoring' channel
        """

        self._monitor_message_callback = callback

    def remove_monitor_callback(self):
        """ Removes callback function for Monitor class. """

        self._monitor_message_callback = None<|MERGE_RESOLUTION|>--- conflicted
+++ resolved
@@ -56,15 +56,9 @@
             request_id: unique ID of request
             sem_pending: semaphore for signaling new pending reply
         """
-<<<<<<< HEAD
         self._request_id = request_id if request_id else str(uuid.uuid4())
         self._node = node
         self._message = message
-=======
-        self.request_id = request_id if request_id else 'request_' + str(uuid.uuid4())
-        self.node = node
-        self.message = message
->>>>>>> 695e1d7e
 
         self._sem_pending = sem_pending
 
@@ -144,19 +138,11 @@
             policy: list of policies for controlling the handling of the request
         """
 
-<<<<<<< HEAD
         self._message = message
         self._nodes = nodes
         self._requests = []
         self._request_id = str(uuid.uuid4())
         self._nodes_status = {}
-=======
-        self.message = message
-        self.nodes = nodes
-        self.requests = []
-        self.request_id = 'request_' + str(uuid.uuid4())
-        self.nodes_status = {}
->>>>>>> 695e1d7e
 
         self._pending_replies = threading.Semaphore(value=0)
 
