# This file is originally part of Fed-BioMed
# SPDX-License-Identifier: Apache-2.0

"""Code of the researcher. Implements the experiment orchestration"""

import copy
import inspect
import os
import uuid
from re import findall
from typing import Any, Dict, Optional, List, Tuple, Type, TypeVar, Union

import numpy as np
import torch
from declearn.model.api import Vector

from fedbiomed.common.constants import ErrorNumbers
from fedbiomed.common.exceptions import (
    FedbiomedExperimentError,
    FedbiomedNodeStateAgentError,
    FedbiomedTypeError
)
from fedbiomed.common.logger import logger
from fedbiomed.common.metrics import MetricTypes
from fedbiomed.common.optimizers import Optimizer
from fedbiomed.common.serializer import Serializer

from fedbiomed.researcher.aggregators import Aggregator, FedAverage
from fedbiomed.researcher.datasets import FederatedDataSet
from fedbiomed.researcher.filetools import choose_bkpt_file
from fedbiomed.researcher.monitor import Monitor
from fedbiomed.researcher.strategies.strategy import Strategy
from fedbiomed.researcher.strategies.default_strategy import DefaultStrategy
from fedbiomed.researcher.federated_workflows.jobs import TrainingJob

from ._federated_workflow import exp_exceptions
from ._training_plan_workflow import TrainingPlanWorkflow

TExperiment = TypeVar("TExperiment", bound='Experiment')  # only for typing
T = TypeVar("T")


class Experiment(TrainingPlanWorkflow):
    """
    A Federated Learning Experiment based on a Training Plan.

    This class provides a comprehensive entry point for the management and orchestration
    of a FL experiment, including definition, execution, and interpretation of results.

    !!! note "Managing model parameters"
        The model parameters should be managed through the corresponding methods in the training_plan by accessing
        the experiment's
        [`training_plan()`][fedbiomed.researcher.federated_workflows.TrainingPlanWorkflow.training_plan]
        attribute and using the
        [`set_model_params`][fedbiomed.common.training_plans._base_training_plan.BaseTrainingPlan.set_model_params] and
        [`get_model_params`][fedbiomed.common.training_plans._base_training_plan.BaseTrainingPlan.get_model_params]
        functions, e.g.
        ```python
        exp.training_plan().set_model_params(params_dict)
        ```

    !!! warning "Do not set the training plan attribute directly"
        Setting the `training_plan` attribute directly is not allowed. Instead, use the
        [`set_training_plan_class`][fedbiomed.researcher.federated_workflows.TrainingPlanWorkflow.set_training_plan_class]
        method to set the training plan type, and the underlying model will be correctly
        constructed and initialized.
    """

    @exp_exceptions
    def __init__(
        self,
        *args,
        aggregator: Optional[Aggregator] = None,
        agg_optimizer: Optional[Optimizer] = None,
        node_selection_strategy: Optional[Strategy] = None,
        round_limit: Union[int, None] = None,
        tensorboard: bool = False,
        retain_full_history: bool = True,
        **kwargs
    ) -> None:
        """Constructor of the class.

        Args:
<<<<<<< HEAD
            tags: list of string with data tags or string with one data tag. Empty list of tags ([]) means any dataset
                is accepted, it is different from None (tags not set, cannot search for training_data yet).
            nodes: list of node_ids to filter the nodes to be involved in the experiment. Defaults to None (no
                filtering).
            training_data:
                * If it is a FederatedDataSet object, use this value as training_data.
                * else if it is a dict, create and use a FederatedDataSet object from the dict and use this value as
                    training_data. The dict should use node ids as keys, values being list of dicts (each dict
                    representing a dataset on a node).
                * else if it is None (no training data provided)
                  - if `tags` is not None, set training_data by
                    searching for datasets with a query to the nodes using `tags` and `nodes`
                  - if `tags` is None, set training_data to None (no training_data set yet,
                    experiment is not fully initialized and cannot be launched)
                Defaults to None (query nodes for dataset if `tags` is not None, set training_data
                to None else)
            aggregator: object defining the method for aggregating local updates. Default to None (use
                [`FedAverage`][fedbiomed.researcher.aggregators.FedAverage] for aggregation)
            agg_optimizer: [`Optimizer`][fedbiomed.common.optimizers.Optimizer] instance, to refine aggregated
                model updates prior to their application. If None, merely apply the aggregated updates.
            node_selection_strategy:object defining how nodes are sampled at each round for training, and how
                non-responding nodes are managed.  Defaults to None:
                - use [`DefaultStrategy`][fedbiomed.researcher.strategies.DefaultStrategy] if training_data is
                    initialized
=======
            aggregator: object or class defining the method for aggregating
                local updates. Default to None (use
                [`FedAverage`][fedbiomed.researcher.aggregators.FedAverage] for aggregation)

            agg_optimizer: [`Optimizer`][fedbiomed.common.optimizers.Optimizer] instance,
                to refine aggregated model updates prior to their application. If None,
                merely apply the aggregated updates.

            node_selection_strategy: object or class defining how nodes are sampled at
                each round for training, and how non-responding nodes are managed.
                Defaults to None:
                - use [`DefaultStrategy`][fedbiomed.researcher.strategies.DefaultStrategy]
                    if training_data is initialized
>>>>>>> 3c7dd442
                - else strategy is None (cannot be initialized), experiment cannot be launched yet

            round_limit: the maximum number of training rounds (nodes <-> central server)
                that should be executed for the experiment. `None` means that no limit is
                defined. Defaults to None.

            tensorboard: whether to save scalar values  for displaying in Tensorboard
                during training for each node. Currently, it is only used for loss values.
                - If it is true, monitor instantiates a `Monitor` object
                    that write scalar logs into `./runs` directory.
                - If it is False, it stops monitoring if it was active.

            retain_full_history: whether to retain in memory the full history
                of node replies and aggregated params for the experiment. If False, only the
                last round's replies and aggregated params will be available. Defaults to True.
            *args: Extra positional arguments from parent class
                [`TrainingPlanWorkflow`][fedbiomed.researcher.federated_workflows.TrainingPlanWorkflow]
            **kwargs: Arguments of parent class
                [`TrainingPlanWorkflow`][fedbiomed.researcher.federated_workflows.TrainingPlanWorkflow]
        """
        # define new members
        self._node_selection_strategy: Strategy = None
        self._round_limit = None
        self._monitor = None
        self._aggregator = None
        self._agg_optimizer = None
        self.aggregator_args = {}
        self._aggregated_params = {}
        self._training_replies: Dict = {}
        self._retain_full_history = None

        # initialize object
        super().__init__(*args, **kwargs)

        # set self._aggregator : type Aggregator
        self.set_aggregator(aggregator)

        # set self._agg_optimizer: type Optional[Optimizer]
        self.set_agg_optimizer(agg_optimizer)

        # set self._node_selection_strategy: type Union[Strategy, None]
        self.set_strategy(node_selection_strategy)

        # "current" means number of rounds already trained
        self._set_round_current(0)
        self.set_round_limit(round_limit)

        # always create a monitoring process
        self._monitor = Monitor()
        self._reqs.add_monitor_callback(self._monitor.on_message_handler)
        self.set_tensorboard(tensorboard)

        # whether to retain the full experiment history or not
        self.set_retain_full_history(retain_full_history)

    @exp_exceptions
    def __del__(self):
        """Handles destruction of the Monitor when Experiment is destroyed."""
        if isinstance(self._monitor, Monitor):
            self._monitor.close_writer()

    @exp_exceptions
    def aggregator(self) -> Aggregator:
        """Retrieves aggregator class that will be used for aggregating model parameters.

        To set or update aggregator: [`set_aggregator`][fedbiomed.researcher.federated_workflows.Experiment.set_aggregator].

        Returns:
            A class or an object that is an instance of [Aggregator][fedbiomed.researcher.aggregators.Aggregator]

        """
        return self._aggregator

    @exp_exceptions
    def agg_optimizer(self) -> Optional[Optimizer]:
        """Retrieves the optional Optimizer used to refine aggregated model updates.

        To set or update that optimizer:
        [`set_agg_optimizer`][fedbiomed.researcher.federated_workflows.Experiment.set_agg_optimizer].

        Returns:
            An [Optimizer][fedbiomed.common.optimizers.Optimizer] instance,
            or None.
        """
        return self._agg_optimizer

    @exp_exceptions
    def strategy(self) -> Union[Strategy, None]:
        """Retrieves the class that represents the node selection strategy.

        Please see also [`set_strategy`][fedbiomed.researcher.federated_workflows.Experiment.set_strategy] to set or update
        node selection strategy.

        Returns:
            A class or object as an instance of [`Strategy`][fedbiomed.researcher.strategies.Strategy]. `None` if
                it is not declared yet. It means that node selection strategy will be
                [`DefaultStrategy`][fedbiomed.researcher.strategies.DefaultStrategy].
        """
        return self._node_selection_strategy

    @exp_exceptions
    def round_limit(self) -> Union[int, None]:
        """Retrieves the round limit from the experiment object.

        Please see  also [`set_round_limit`][fedbiomed.researcher.federated_workflows.Experiment.set_round_limit] to change
        or set round limit.

        Returns:
            Round limit that shows maximum number of rounds that can be performed. `None` if it isn't declared yet.
        """
        return self._round_limit

    @exp_exceptions
    def round_current(self) -> int:
        """Retrieves the round where the experiment is at.

        Returns:
            Indicates the round number that the experiment will perform next.
        """
        return self._round_current

    @exp_exceptions
    def test_ratio(self) -> float:
        """Retrieves the ratio for validation partition of entire dataset.

        Please see also [`set_test_ratio`][fedbiomed.researcher.federated_workflows.Experiment.set_test_ratio] to
            change/set `test_ratio`

        Returns:
            The ratio for validation part, `1 - test_ratio` is ratio for training set.
        """

        return self._training_args['test_ratio']

    @exp_exceptions
    def test_metric(self) -> Union[MetricTypes, str, None]:
        """Retrieves the metric for validation routine.

        Please see also [`set_test_metric`][fedbiomed.researcher.federated_workflows.Experiment.set_test_metric]
            to change/set `test_metric`

        Returns:
            A class as an instance of [`MetricTypes`][fedbiomed.common.metrics.MetricTypes]. [`str`][str] for referring
                one of  metric which provided as attributes in [`MetricTypes`][fedbiomed.common.metrics.MetricTypes].
                None, if it isn't declared yet.
        """

        return self._training_args['test_metric']

    @exp_exceptions
    def test_metric_args(self) -> Dict[str, Any]:
        """Retrieves the metric argument for the metric function that is going to be used.

        Please see also [`set_test_metric`][fedbiomed.researcher.federated_workflows.Experiment.set_test_metric] to change/set
        `test_metric` and get more information on the arguments can be used.

        Returns:
            A dictionary that contains arguments for metric function. See [`set_test_metric`]
                [fedbiomed.researcher.federated_workflows.Experiment.set_test_metric]
        """
        return self._training_args['test_metric_args']

    @exp_exceptions
    def test_on_local_updates(self) -> bool:
        """Retrieves the status of whether validation will be performed on locally updated parameters by
        the nodes at the end of each round.

        Please see also
            [`set_test_on_local_updates`][fedbiomed.researcher.federated_workflows.Experiment.set_test_on_local_updates].

        Returns:
            True, if validation is active on locally updated parameters. False for vice versa.
        """

        return self._training_args['test_on_local_updates']

    @exp_exceptions
    def test_on_global_updates(self) -> bool:
        """ Retrieves the status of whether validation will be performed on globally updated (aggregated)
        parameters by the nodes at the beginning of each round.

        Please see also [`set_test_on_global_updates`]
        [fedbiomed.researcher.federated_workflows.Experiment.set_test_on_global_updates].

        Returns:
            True, if validation is active on globally updated (aggregated) parameters. False for vice versa.
        """
        return self._training_args['test_on_global_updates']

    @exp_exceptions
    def monitor(self) -> Monitor:
        """Retrieves the monitor object

        Monitor is responsible for receiving and parsing real-time training and validation feed-back from each node
        participate to federated training. See [`Monitor`][fedbiomed.researcher.monitor.Monitor]

        Returns:
            Monitor object that will always exist with experiment to retrieve feed-back from the nodes.
        """
        return self._monitor

    @exp_exceptions
    def aggregated_params(self) -> dict:
        """Retrieves all aggregated parameters of each round of training

        Returns:
            Dictionary of aggregated parameters keys stand for each round of training
        """

        return self._aggregated_params

    @exp_exceptions
    def training_replies(self) -> Union[dict, None]:
        """Retrieves training replies of each round of training.

        Training replies contains timing statistics and the files parth/URLs that has been received after each round.

        Returns:
            Dictionary of training replies with format {round (int) : replies (dict)}
        """

        return self._training_replies

    @exp_exceptions
    def retain_full_history(self):
        """Retrieves the status of whether the full experiment history should be kept in memory."""
        return self._retain_full_history

    # a specific getter-like
    @exp_exceptions
    def info(self) -> Tuple[Dict[str, List[str]], str]:
        """Prints out the information about the current status of the experiment.

        Lists  all the parameters/arguments of the experiment and informs whether the experiment can be run.

        Raises:
            FedbiomedExperimentError: Inconsistent experiment due to missing variables
        """
        # at this point all attributes are initialized (in constructor)

        info = self._create_default_info_structure()

        info['Arguments'].extend([
            'Aggregator',
            'Strategy',
            'Aggregator Optimizer',
            'Rounds already run',
            'Rounds total',
            'Breakpoint State',
        ])
        info['Values'].extend(['\n'.join(findall('.{1,60}',
                                         str(e))) for e in [
                self._aggregator.aggregator_name if self._aggregator is not None else None,
                self._node_selection_strategy,
                self._agg_optimizer,
                self._round_current,
                self._round_limit,
                self._save_breakpoints,
            ]])

        missing = self._check_missing_objects()
        return super().info(info, missing)

    @exp_exceptions
    def set_aggregator(self, aggregator: Optional[Aggregator] = None) -> Aggregator:
        """Sets aggregator + verification on arguments type

        Ensures consistency with the training data.

        Args:
            aggregator: Object defining the method for aggregating local updates. Default to None
                (use `FedAverage` for aggregation)

        Returns:
            aggregator (Aggregator)

        Raises:
            FedbiomedExperimentError : bad aggregator type
        """

        if aggregator is None:
            # default aggregator
            self._aggregator = FedAverage()

        elif not isinstance(aggregator, Aggregator):

            msg = f"{ErrorNumbers.FB410.value}: aggregator is not an instance of Aggregator."
            logger.critical(msg)
            raise FedbiomedTypeError(msg)
        else:
            # at this point, `agregator` is an instance / inheriting of `Aggregator`
            self._aggregator = aggregator
        self.aggregator_args["aggregator_name"] = self._aggregator.aggregator_name
        # ensure consistency with federated dataset
        self._aggregator.set_fds(self._fds)

        return self._aggregator

    @exp_exceptions
    def set_training_data(
            self,
            training_data: Union[FederatedDataSet, dict, None],
            from_tags: bool = False) -> \
            Union[FederatedDataSet, None]:
        """Sets training data for federated training + verification on arguments type

        See [`FederatedWorkflow.set_training_data`][fedbiomed.researcher.federated_workflows.FederatedWorkflow.set_training_data] for more information.

        Ensures consistency also with the Experiment's aggregator and node state agent

        !!! warning "Setting to None forfeits consistency checks"
            Setting training_data to None does not trigger consistency checks, and may therefore leave the class in an
            inconsistent state.

        Returns:
            Dataset metadata
        """
        super().set_training_data(training_data, from_tags)
        # Below: Experiment-specific operations for consistency
        if self._aggregator is not None and self._fds is not None:
            # update the aggregator's training data
            self._aggregator.set_fds(self._fds)
        if self._node_state_agent is not None and self._fds is not None:

            # update the node state agent (member of FederatedWorkflow)
            self._node_state_agent.update_node_states(self.all_federation_nodes())
        return self._fds

    @exp_exceptions
    def set_agg_optimizer(
        self,
        agg_optimizer: Optional[Optimizer],
    ) -> Optional[Optimizer]:
        """Sets the optional researcher optimizer.

        Args:
            agg_optimizer: Optional fedbiomed Optimizer instance to be
                used so as to refine aggregated updates prior to applying them.
                If None, equivalent to using vanilla SGD with 1.0 learning rate.

        Returns:
            The optional researcher optimizer attached to this Experiment.

        Raises:
            FedbiomedExperimentError: if `optimizer` is of unproper type.
        """
        if not (
            agg_optimizer is None
            or isinstance(agg_optimizer, Optimizer)
        ):
            raise FedbiomedExperimentError(
                f"{ErrorNumbers.FB410.value}: 'agg_optimizer' must be an "
                f"Optimizer instance or None, not {type(agg_optimizer)}."
            )
        self._agg_optimizer = agg_optimizer
        return self._agg_optimizer

    @exp_exceptions
    def set_strategy(
        self,
        node_selection_strategy: Optional[Strategy] = None
    ) -> Union[Strategy, None]:
        """Sets for `node_selection_strategy` + verification on arguments type

        Args:
            node_selection_strategy: object defining how nodes are sampled at each round for training, and
                how non-responding nodes are managed. Defaults to None:
                - use `DefaultStrategy` if training_data is initialized
                - else strategy is None (cannot be initialized), experiment cannot
                  be launched yet

        Returns:
            node selection strategy class

        Raises:
            FedbiomedExperimentError : bad strategy type
        """
        if node_selection_strategy is None:
            # default node_selection_strategy
            self._node_selection_strategy = DefaultStrategy()
        elif not isinstance(node_selection_strategy, Strategy):

            msg = f"{ErrorNumbers.FB410.value}: wrong type for " \
                  "node_selection_strategy {type(node_selection_strategy)} " \
                  "it should be an instance of Strategy"
            logger.critical(msg)
            raise FedbiomedTypeError(msg)
        else:
            self._node_selection_strategy = node_selection_strategy
        # at this point self._node_selection_strategy is a Union[Strategy, None]
        return self._node_selection_strategy

    @exp_exceptions
    def set_round_limit(self, round_limit: Union[int, None]) -> Union[int, None]:
        """Sets `round_limit` + verification on arguments type

        Args:
            round_limit: the maximum number of training rounds (nodes <-> central server) that should be executed
                for the experiment. `None` means that no limit is defined.

        Returns:
            Round limit for experiment of federated learning

        Raises:
            FedbiomedExperimentError : bad rounds type or value
        """
        # at this point round_current exists and is an int >= 0

        if round_limit is None:
            # no limit for training rounds
            self._round_limit = None
        else:
            self._check_round_value_consistancy(round_limit, "round_limit")
            if round_limit < self._round_current:
                # self._round_limit can't be less than current round
                logger.error(f'cannot set `round_limit` to less than the number of already run rounds '
                             f'({self._round_current})')
            else:
                self._round_limit = round_limit

        # at this point self._round_limit is a Union[int, None]
        return self._round_limit

    # private 'setter' needed when loading experiment - should not be made public
    @exp_exceptions
    def _set_round_current(self, round_current: int) -> int:
        """Private setter for `round_current` + verification on arguments type

        Args:
            round_current: the number of already completed training rounds in the experiment.

        Returns:
            Current round that experiment will run as next round

        Raises:
            FedbiomedExperimentError : bad round_current type or value
        """
        self._check_round_value_consistancy(round_current, "round_current")
        #
        if self._round_limit is not None and round_current > self._round_limit:
            # cannot set a round over the round_limit (when it is not None)
            msg = ErrorNumbers.FB410.value + f' `round_current` : {round_current}'
            logger.critical(msg)
            raise FedbiomedExperimentError(msg)

        # everything is OK
        self._round_current = round_current

        # `Monitor` is not yet declared during object initialization
        if isinstance(self._monitor, Monitor):
            self._monitor.set_round(self._round_current + 1)

        # at this point self._round_current is an int
        return self._round_current

    @exp_exceptions
    def set_test_ratio(self, ratio: float) -> float:
        """ Sets validation ratio for model validation.

        When setting test_ratio, nodes will allocate (1 - `test_ratio`) fraction of data for training and the
        remaining for validating model. This could be useful for validating the model, once every round, as well as
        controlling overfitting, doing early stopping, ....

        Args:
            ratio: validation ratio. Must be within interval [0,1].

        Returns:
            Validation ratio that is set

        Raises:
            FedbiomedExperimentError: bad data type
            FedbiomedExperimentError: ratio is not within interval [0, 1]
        """
        self._training_args['test_ratio'] = ratio
        return ratio

    @exp_exceptions
    def set_test_metric(self, metric: Union[MetricTypes, str, None], **metric_args: dict) -> \
            Tuple[Union[str, None], Dict[str, Any]]:
        """ Sets a metric for federated model validation

        Args:
            metric: A class as an instance of [`MetricTypes`][fedbiomed.common.metrics.MetricTypes]. [`str`][str] for
                referring one of  metric which provided as attributes in [`MetricTypes`]
                [fedbiomed.common.metrics.MetricTypes]. None, if it isn't declared yet.
            **metric_args: A dictionary that contains arguments for metric function. Arguments
                should be compatible with corresponding metrics in [`sklearn.metrics`][sklearn.metrics].

        Returns:
            Metric and  metric args as tuple

        Raises:
            FedbiomedExperimentError: Invalid type for `metric` argument
        """
        self._training_args['test_metric'] = metric

        # using **metric_args, we know `test_metric_args` is a Dict[str, Any]
        self._training_args['test_metric_args'] = metric_args
        return metric, metric_args

    @exp_exceptions
    def set_test_on_local_updates(self, flag: bool = True) -> bool:
        """
        Setter for `test_on_local_updates`, that indicates whether to perform a validation on the federated model on the
        node side where model parameters are updated locally after training in each node.

        Args:
            flag (bool, optional): whether to perform model validation on local updates. Defaults to True.

        Returns:
            value of the flag `test_on_local_updates`

        Raises:
            FedbiomedExperimentError: bad flag type
        """
        self._training_args['test_on_local_updates'] = flag
        return self._training_args['test_on_local_updates']

    @exp_exceptions
    def set_test_on_global_updates(self, flag: bool = True) -> bool:
        """
        Setter for test_on_global_updates, that indicates whether to  perform a validation on the federated model
        updates on the node side before training model locally where aggregated model parameters are received.

        Args:
            flag (bool, optional): whether to perform model validation on global updates. Defaults to True.

        Returns:
            Value of the flag `test_on_global_updates`.

        Raises:
            FedbiomedExperimentError : bad flag type
        """
        self._training_args['test_on_global_updates'] = flag
        return self._training_args['test_on_global_updates']

    @exp_exceptions
    def set_tensorboard(self, tensorboard: bool) -> bool:
        """
        Sets the tensorboard flag

        Args:
            tensorboard: If `True` tensorboard log files will be writen after receiving training feedbacks

        Returns:
            Status of tensorboard
        """

        if isinstance(tensorboard, bool):
            self._tensorboard = tensorboard
            self._monitor.set_tensorboard(tensorboard)
        else:
            msg = ErrorNumbers.FB410.value + f' `tensorboard` : {type(tensorboard)}'
            logger.critical(msg)
            raise FedbiomedExperimentError(msg)

        return self._tensorboard

    @exp_exceptions
    def set_retain_full_history(self, retain_full_history_: bool = True):
        """Sets the status of whether the full experiment history should be kept in memory.

        Args:
            retain_full_history_: whether to retain in memory the full history of node replies and aggregated params
                for the experiment. If False, only the last round's replies and aggregated params will be available.
                Defaults to True.

        Returns:
            The status of whether the full experiment history should be kept in memory.
        """
        if not isinstance(retain_full_history_, bool):
            msg = ErrorNumbers.FB410.value + f': retain_full_history should be a bool, instead got ' \
                                             f'{type(retain_full_history_)} '
            logger.critical(msg)
            raise FedbiomedTypeError(msg)
        self._retain_full_history = retain_full_history_
        return self._retain_full_history

    @exp_exceptions
    def run_once(self, increase: bool = False, test_after: bool = False) -> int:
        """Run at most one round of an experiment, continuing from the point the
        experiment had reached.

        If `round_limit` is `None` for the experiment (no round limit defined), run one round.
        If `round_limit` is not `None` and the `round_limit` of the experiment is already reached:
        * if `increase` is False, do nothing and issue a warning
        * if `increase` is True, increment total number of round `round_limit` and run one round

        Args:
            increase: automatically increase the `round_limit` of the experiment if needed. Does nothing if
                `round_limit` is `None`. Defaults to False
            test_after: if True, do a second request to the nodes after the round, only for validation on aggregated
                params. Intended to be used after the last training round of an experiment. Defaults to False.

        Returns:
            Number of rounds really run

        Raises:
            FedbiomedExperimentError: bad argument type or value
        """
        # check increase is a boolean
        if not isinstance(increase, bool):
            msg = ErrorNumbers.FB410.value + \
                  f', in method `run_once` param `increase` : type {type(increase)}'
            logger.critical(msg)
            raise FedbiomedExperimentError(msg)

        # nota:  we should never have self._round_current > self._round_limit, only ==
        if self._round_limit is not None and self._round_current >= self._round_limit:
            if increase is True:
                logger.debug(f'Auto increasing total rounds for experiment from {self._round_limit} '
                             f'to {self._round_current + 1}')
                self._round_limit = self._round_current + 1
            else:
                logger.warning(f'Round limit of {self._round_limit} was reached, do nothing')
                return 0

        # check pre-requisites are met for running a round
        # From here, node_selection_strategy is never None
        # if self._node_selection_strategy is None:
        #     msg = ErrorNumbers.FB411.value + ', missing `node_selection_strategy`'
        #     logger.critical(msg)
        #     raise FedbiomedExperimentError(msg)

        missing = self._check_missing_objects()
        if missing:
            raise FedbiomedExperimentError(ErrorNumbers.FB411.value + ': missing one or several object needed for'
                                           ' starting the `Experiment`. Details:\n' + missing)
        # Sample nodes for training
        training_nodes = self._node_selection_strategy.sample_nodes(
            from_nodes=self.filtered_federation_nodes(),
            round_i=self._round_current
        )

        # Setup Secure Aggregation (it's a noop if not active)
        secagg_arguments = self.secagg_setup(training_nodes)

        # Setup aggregator
        self._aggregator.set_training_plan_type(self.training_plan().type())
        self._aggregator.check_values(n_updates=self._training_args.get('num_updates'),
                                      training_plan=self.training_plan())
        model_params_before_round = self.training_plan().after_training_params()
        aggregator_args = self._aggregator.create_aggregator_args(model_params_before_round,
                                                                  training_nodes)

        # Collect auxiliary variables from the aggregator optimizer, if any.
        optim_aux_var = self._collect_optim_aux_var()

        # update node states when list of nodes has changed from one round to another
        self._update_nodes_states_agent(before_training=True)
        # TODO check node state agent
        nodes_state_ids = self._node_state_agent.get_last_node_states()

        # if fds is updated, aggregator should be updated too
        job = TrainingJob(nodes=training_nodes,
                          keep_files_dir=self.experimentation_path(),
                          experiment_id=self._experiment_id,
                          round_=self._round_current,
                          training_plan=self.training_plan(),
                          training_args=self._training_args,
                          model_args=self.model_args(),
                          data=self._fds,
                          nodes_state_ids=nodes_state_ids,
                          aggregator_args=aggregator_args,
                          do_training=True,
                          secagg_arguments=secagg_arguments,
                          optim_aux_var=optim_aux_var
                          )

        logger.info('Sampled nodes in round ' + str(self._round_current) + ' ' + str(job.nodes))

        training_replies, aux_vars = job.execute()

        # update node states with node answers + when used node list has changed during the round
        self._update_nodes_states_agent(before_training=False, training_replies=training_replies)

        # refining/normalizing model weights received from nodes
        model_params, weights, total_sample_size, encryption_factors = self._node_selection_strategy.refine(
            training_replies, self._round_current)

        if self._secagg.active:
            flatten_params = self._secagg.aggregate(
                round_=self._round_current,
                encryption_factors=encryption_factors,
                total_sample_size=total_sample_size,
                model_params=model_params,
                num_expected_params=len(self.training_plan().get_model_wrapper_class().flatten(
                    exclude_buffers = not self.training_args()['share_persistent_buffers']))
            )
            # FIXME: Access TorchModel through non-private getter once it is implemented
            aggregated_params: Dict[str, Union[torch.tensor, np.ndarray]] = (
                self.training_plan().get_model_wrapper_class().unflatten(
                    flatten_params, exclude_buffers = not self.training_args()['share_persistent_buffers'])
            )

        else:
            # aggregate models from nodes to a global model
            aggregated_params = self._aggregator.aggregate(model_params,
                                                           weights,
                                                           global_model=model_params_before_round,
                                                           training_plan=self.training_plan(),
                                                           training_replies=training_replies,
                                                           node_ids=job.nodes,
                                                           n_updates=self._training_args.get('num_updates'),
                                                           n_round=self._round_current)

        # Optionally refine the aggregated updates using an Optimizer.
        self._process_optim_aux_var(aux_vars)
        aggregated_params = self._run_agg_optimizer(self.training_plan(),
                                                    aggregated_params)

        # Update the training plan with the aggregated parameters
        self.training_plan().set_model_params(aggregated_params)

        # Update experiment's in-memory history
        self.commit_experiment_history(training_replies, aggregated_params)

        # Increase round number (should be incremented before call to `breakpoint`)
        self._set_round_current(self._round_current + 1)
        if self._save_breakpoints:
            self.breakpoint()

        # do final validation after saving breakpoint :
        # not saved in breakpoint for current round, but more simple
        if test_after:
            # FIXME: should we sample nodes here too?
            aggr_args = self._aggregator.create_aggregator_args(self.training_plan().after_training_params(),
                                                                training_nodes)

            job = TrainingJob(nodes=training_nodes,
                              keep_files_dir=self.experimentation_path(),
                              experiment_id=self._experiment_id,
                              round_=self._round_current,
                              training_plan=self.training_plan(),
                              training_args=self._training_args,
                              model_args=self.model_args(),
                              data=self._fds,
                              nodes_state_ids=nodes_state_ids,
                              aggregator_args=aggr_args,
                              do_training=False
                              )
            job.execute()


        return 1

    def _collect_optim_aux_var(
            self,
    ) -> Optional[Dict[str, Dict[str, Any]]]:
        """Collect auxiliary variables of the held Optimizer, if any."""
        if self._agg_optimizer is None:
            return None
        return self._agg_optimizer.get_aux()

    def _process_optim_aux_var(
        self,
        aux_var: Dict[str, Dict[str, Dict[str, Any]]]
    ) -> None:
        """Process Optimizer auxiliary variables received during last round.

        Raises:
            FedbiomedExperimentError: if auxiliary variables were received,
                but `agg_optimizer` is None and thus cannot process them.
            FedbiomedOptimizerError: if the received auxiliary variables do
                not match the expectations of the `agg_optimizer` (Aggregation) Optimizer.
        """
        # If an Optimizer is used, pass it the auxiliary variables (if any).
        if self._agg_optimizer is not None:
            self._agg_optimizer.set_aux(aux_var)
        # If no Optimizer is used but auxiliary variables were received, raise.
        elif aux_var:
            raise FedbiomedExperimentError(
                "Received auxiliary variables from 1+ node Optimizer, but "
                "no `agg_optimizer` was set for this Experiment to process "
                "them.\nThese variables come from the following plug-in "
                f"modules: {set(aux_var)}."
            )

    def _run_agg_optimizer(
        self,
        training_plan,
        aggregated_params: Dict[str, T],
    ) -> Dict[str, T]:
        """Optionally refine aggregated parameters into model updates.

        Args:
            aggregated_params: `Aggregator`-output model weights, equal
                to $$\\theta^t - aggregate(\\{\\theta_i^{t+1}\\}_{i=1}^I)$$.

        Returns:
            Updated model weights that should be used to replace the current
            `self._global_model`. If a researcher optimizer is set, they are
            obtained by taking a SGD(-based) step over the aggregated updates.
            Otherwise, the outputs are the same as the inputs.
        """
        # If no Optimizer is used, return the inputs.
        if self._agg_optimizer is None:
            return aggregated_params
        # Run any start-of-round routine.
        self._agg_optimizer.init_round()
        # Recover the aggregated model updates, wrapped as a Vector.
        # Optionally restrict weights that require updating to non-frozen ones.
        # aggregated_params = agg({w^t - sum_k(eta_{k,i,t} * grad_{k,i,t})}_i)
        # hence aggregated_params = w^t - agg(updates_i)
        # hence agg_gradients = agg_i(updates_i)
        names = set(
            training_plan.get_model_params(only_trainable=True)
        )
        init_params = Vector.build(
            {k: v for k, v in training_plan.get_model_params().items() if k in names}
        )
        agg_gradients = init_params - Vector.build(
            {k: v for k, v in aggregated_params.items() if k in names}
        )
        # Take an Optimizer step to compute the updates.
        # When using vanilla SGD: agg_updates = - lrate * agg_gradients
        agg_updates = self._agg_optimizer.step(agg_gradients, init_params)
        # Return the model weights' new values after this step.
        weights = (init_params + agg_updates).coefs
        return {k: weights.get(k, v) for k, v in aggregated_params.items()}

    @exp_exceptions
    def run(self, rounds: Optional[int] = None, increase: bool = False) -> int:
        """Run one or more rounds of an experiment, continuing from the point the
        experiment had reached.

        Args:
            rounds: Number of experiment rounds to run in this call.
                * `None` means "run all the rounds remaining in the experiment" computed as
                    maximum rounds (`round_limit` for this experiment) minus the number of
                    rounds already run rounds (`round_current` for this experiment).
                    It does nothing and issues a warning if `round_limit` is `None` (no
                    round limit defined for the experiment)
                * `int` >= 1 means "run at most `rounds` rounds".
                    If `round_limit` is `None` for the experiment, run exactly `rounds` rounds.
                    If a `round_limit` is set for the experiment and the number or rounds would
                increase beyond the `round_limit` of the experiment:
                - if `increase` is True, increase the `round_limit` to
                  (`round_current` + `rounds`) and run `rounds` rounds
                - if `increase` is False, run (`round_limit` - `round_current`)
                  rounds, don't modify the maximum `round_limit` of the experiment
                  and issue a warning.
            increase: automatically increase the `round_limit`
                of the experiment for executing the specified number of `rounds`.
                Does nothing if `round_limit` is `None` or `rounds` is None.
                Defaults to False

        Returns:
            Number of rounds have been run

        Raises:
            FedbiomedExperimentError: bad argument type or value
        """
        # check rounds is a >=1 integer or None
        if rounds is None:
            pass
        else:
            msg = ErrorNumbers.FB410.value + \
                    f', in method `run` param `rounds` : value {rounds}'
            self._check_round_value_consistancy(rounds, msg)

        # check increase is a boolean
        if not isinstance(increase, bool):
            msg = ErrorNumbers.FB410.value + \
                f', in method `run` param `increase` : type {type(increase)}'
            logger.critical(msg)
            raise FedbiomedExperimentError(msg)

        # compute number of rounds to run + updated rounds limit
        if rounds is None:
            if isinstance(self._round_limit, int):
                # run all remaining rounds in the experiment
                rounds = self._round_limit - self._round_current
                if rounds == 0:
                    # limit already reached
                    logger.warning(f'Round limit of {self._round_limit} already reached '
                                   'for this experiment, do nothing.')
                    return 0
            else:
                # cannot run if no number of rounds given and no round limit exists
                logger.warning('Cannot run, please specify a number of `rounds` to run or '
                               'set a `round_limit` to the experiment')
                return 0

        else:
            # at this point, rounds is an int >= 1
            if isinstance(self._round_limit, int):
                if (self._round_current + rounds) > self._round_limit:
                    if increase:
                        # dont change rounds, but extend self._round_limit as necessary
                        logger.debug(f'Auto increasing total rounds for experiment from {self._round_limit} '
                                     f'to {self._round_current + rounds}')
                        self._round_limit = self._round_current + rounds
                    else:
                        new_rounds = self._round_limit - self._round_current
                        if new_rounds == 0:
                            # limit already reached
                            logger.warning(f'Round limit of {self._round_limit} already reached '
                                           'for this experiment, do nothing.')
                            return 0
                        else:
                            # reduce the number of rounds to run in the experiment
                            logger.warning(f'Limit of {self._round_limit} rounds for the experiment '
                                           f'will be reached, reducing the number of rounds for this '
                                           f'run from {rounds} to {new_rounds}')
                            rounds = new_rounds

        # FIXME: should we print warning if both rounds and _round_limit are None?
        # At this point `rounds` is an int > 0 (not None)

        # run the rounds
        for _ in range(rounds):
            if isinstance(self._round_limit, int) and self._round_current == (self._round_limit - 1) \
                    and self._training_args['test_on_global_updates'] is True:
                # Do "validation after a round" only if this a round limit is defined and we reached it
                # and validation is active on global params
                # When this condition is met, it also means we are running the last of
                # the `rounds` rounds in this function
                test_after = True
            else:
                test_after = False

            increment = self.run_once(increase=False, test_after=test_after)

            if increment == 0:
                # should not happen
                msg = ErrorNumbers.FB400.value + \
                    f', in method `run` method `run_once` returns {increment}'
                logger.critical(msg)
                raise FedbiomedExperimentError(msg)

        return rounds

    @exp_exceptions
    def breakpoint(self) -> None:
        """
        Saves breakpoint with the state of the training at a current round.

        The following Experiment attributes will be saved:

          - round_current
          - round_limit
          - aggregator
          - agg_optimizer
          - node_selection_strategy
          - aggregated_params
        """
        # need to have run at least 1 round to save a breakpoint
        if self._round_current < 1:
            msg = ErrorNumbers.FB413.value + \
                ' - need to run at least 1 before saving a breakpoint'
            logger.critical(msg)
            raise FedbiomedExperimentError(msg)

        # conditions are met, save breakpoint
        breakpoint_path, breakpoint_file_name = \
            choose_bkpt_file(self._experimentation_folder, self._round_current - 1)

        # predefine several breakpoint states
        agg_bkpt = None
        agg_optim_bkpt = None
        strategy_bkpt = None
        training_replies_bkpt  = None
        if self._aggregator is not None:
            agg_bkpt = self._aggregator.save_state_breakpoint(breakpoint_path,
                                                              global_model=self.training_plan().after_training_params())
        if self._agg_optimizer is not None:
            # FIXME: harmonize naming of save_object
            agg_optim_bkpt = self.save_optimizer(breakpoint_path)
        if self._node_selection_strategy is not None:
            strategy_bkpt = self._node_selection_strategy.save_state_breakpoint()
        if self._training_replies is not None:
            training_replies_bkpt = self.save_training_replies()

        state = {
            'round_current': self._round_current,
            'round_limit': self._round_limit,
            'aggregator': agg_bkpt,
            'agg_optimizer': agg_optim_bkpt,
            'node_selection_strategy': strategy_bkpt,
            'aggregated_params': self.save_aggregated_params(
                self._aggregated_params, breakpoint_path),
            'training_replies': training_replies_bkpt,
        }

        super().breakpoint(state, self._round_current)

    @classmethod
    @exp_exceptions
    def load_breakpoint(cls: Type[TExperiment],
                        breakpoint_folder_path: Union[str, None] = None) -> TExperiment:
        """
        Loads breakpoint (provided a breakpoint has been saved)
        so experience can be resumed. Useful if training has crashed
        researcher side or if user wants to resume a given experiment.

        Args:
          cls: Experiment class
          breakpoint_folder_path: path of the breakpoint folder. Path can be absolute or relative eg:
            "var/experiments/Experiment_xxxx/breakpoints_xxxx". If None, loads latest breakpoint of the latest
            experiment. Defaults to None.

        Returns:
            Reinitialized experiment object. With given object, user can then use `.run()`
                method to pursue model training.

        Raises:
            FedbiomedExperimentError: bad argument type, error when reading breakpoint or bad loaded breakpoint
                content (corrupted)
        """
        loaded_exp, saved_state = super().load_breakpoint()
        # retrieve breakpoint sampling strategy
        bkpt_sampling_strategy_args = saved_state.get("node_selection_strategy")
        bkpt_sampling_strategy = cls._create_object(bkpt_sampling_strategy_args)
        loaded_exp.set_strategy(bkpt_sampling_strategy)
        # retrieve breakpoint researcher optimizer
        bkpt_optim = Experiment._load_optimizer(saved_state.get("agg_optimizer"))
        loaded_exp.set_agg_optimizer(bkpt_optim)
        # changing `Experiment` attributes
        loaded_exp._set_round_current(saved_state.get('round_current'))
        loaded_exp._aggregated_params = loaded_exp._load_aggregated_params(
            saved_state.get('aggregated_params')
        )
        # retrieve and change aggregator
        bkpt_aggregator_args = saved_state.get("aggregator")
        bkpt_aggregator = cls._create_object(bkpt_aggregator_args, training_plan=loaded_exp.training_plan())
        loaded_exp.set_aggregator(bkpt_aggregator)
        # load training replies
        loaded_exp.load_training_replies(saved_state.get("training_replies"))
        logger.info(f"Experimentation reload from {breakpoint_folder_path} successful!")

        return loaded_exp

    @staticmethod
    @exp_exceptions
    def save_aggregated_params(aggregated_params_init: dict, breakpoint_path: str) -> Dict[int, dict]:
        """Extract and format fields from aggregated_params that need to be saved in breakpoint.

        Creates link to the params file from the `breakpoint_path` and use them to reference the params files.

        Args:
            aggregated_params_init (dict): aggregated parameters
            breakpoint_path: path to the directory where breakpoints files and links will be saved

        Returns:
            Extract from `aggregated_params`

        Raises:
            FedbiomedExperimentError: bad arguments type
        """
        # check arguments type, though is should have been done before
        if not isinstance(aggregated_params_init, dict):
            msg = ErrorNumbers.FB413.value + ' - save failed. ' + \
                  f'Bad type for aggregated params, should be `dict` not {type(aggregated_params_init)}'
            logger.critical(msg)
            raise FedbiomedExperimentError(msg)
        if not isinstance(breakpoint_path, str):
            msg = ErrorNumbers.FB413.value + ' - save failed. ' + \
                  f'Bad type for breakpoint path, should be `str` not {type(breakpoint_path)}'
            logger.critical(msg)
            raise FedbiomedExperimentError(msg)

        aggregated_params = {}
        for round_, params_dict in aggregated_params_init.items():
            if not isinstance(params_dict, dict):
                msg = ErrorNumbers.FB413.value + ' - save failed. ' + \
                      f'Bad type for aggregated params item {str(round_)}, ' + \
                      f'should be `dict` not {type(params_dict)}'
                logger.critical(msg)
                raise FedbiomedExperimentError(msg)

            params_path = os.path.join(breakpoint_path, f"aggregated_params_{uuid.uuid4()}.mpk")
            Serializer.dump(params_dict['params'], params_path)
            aggregated_params[round_] = {'params_path': params_path}

        return aggregated_params

    @staticmethod
    @exp_exceptions
    def _load_aggregated_params(aggregated_params: Dict[str, dict]) -> Dict[int, Dict[str, Any]]:
        """Reconstruct experiment's aggregated params.

        Aggregated parameters structure from a breakpoint. It is identical to a classical `_aggregated_params`.

        Args:
            aggregated_params: JSON formatted aggregated_params extract from a breakpoint

        Returns:
            Reconstructed aggregated params from breakpoint

        Raises:
            FedbiomedExperimentError: bad arguments type
        """
        # check arguments type
        if not isinstance(aggregated_params, dict):
            msg = ErrorNumbers.FB413.value + ' - load failed. ' + \
                f'Bad type for aggregated params, should be `dict` not {type(aggregated_params)}'
            logger.critical(msg)
            raise FedbiomedExperimentError(msg)

        # JSON converted all keys from int to string, need to revert
        try:
            for key in list(aggregated_params):
                aggregated_params[int(key)] = aggregated_params.pop(key)
        except (TypeError, ValueError):
            msg = ErrorNumbers.FB413.value + ' - load failed. ' + \
                f'Bad key {str(key)} in aggregated params, should be convertible to int'
            logger.critical(msg)
            raise FedbiomedExperimentError(msg)

        for aggreg in aggregated_params.values():
            aggreg['params'] = Serializer.load(aggreg['params_path'])

        return aggregated_params

    @exp_exceptions
    def save_optimizer(self, breakpoint_path: str) -> Optional[str]:
        """Save the researcher-side Optimizer attached to this Experiment.

        Args:
            breakpoint_path: Path to the breakpoint folder.

        Returns:
            Path to the optimizer's save file, or None if no Optimizer is used.
        """
        # Case when no researcher optimizer is used.
        if self._agg_optimizer is None:
            return None
        # Case when an Optimizer is used: save its state and return the path.
        state = self._agg_optimizer.get_state()
        path = os.path.join(breakpoint_path, f"optimizer_{uuid.uuid4()}.mpk")
        Serializer.dump(state, path)
        return path

    @staticmethod
    @exp_exceptions
    def _load_optimizer(state_path: Optional[str]) -> Optional[Optimizer]:
        """Load an optional researcher-side Optimizer from a breakpoint path.

        Args:
            state_path: Optional path to a breakpoint-attached Optimizer state
                dump file.

        Returns:
            Optimizer instantiated from the provided state file, or None.
        """
        # Case when no researcher optimizer is used.
        if state_path is None:
            return None
        # Case when an Optimizer is used: de-serialize its state and load it.
        state = Serializer.load(state_path)
        return Optimizer.load_state(state)

    def _update_nodes_states_agent(self,
                                   before_training: bool = True,
                                   training_replies: Optional[Dict] = None):
        """Updates [`NodeStateAgent`][fedbiomed.researcher.node_state_agent.NodeStateAgent], with the latest
        state_id coming from `Nodes` contained among all `Nodes` within
        [`FederatedDataset`][fedbiomed.researcher.datasets.FederatedDataSet].

        Args:
            before_training: whether to update `NodeStateAgent` at the begining or at the end of a `Round`:
                - if before, only updates `NodeStateAgent` wrt `FederatedDataset`, otherwise
                - if after, updates `NodeStateAgent` wrt the latest reply
            training_replies: the node replies from the latest round. Required when before_training=False. Defaults to
                None, which can work only for `before_training=False`

        Raises:
            FedBiomedNodeStateAgenError: failing to update `NodeStateAgent`.
        """
        node_ids = self.all_federation_nodes()
        if before_training:
            self._node_state_agent.update_node_states(node_ids)
        else:
            # extract last node state
            if training_replies is None:
                raise FedbiomedNodeStateAgentError(f"{ErrorNumbers.FB323.value}: Cannot update NodeStateAgent if No "
                                                   "replies form Node(s) has(ve) been recieved!")
            self._node_state_agent.update_node_states(node_ids, training_replies)

    @staticmethod
    @exp_exceptions
    def _create_object(args: Dict[str, Any],
                       training_plan: Optional['fedbiomed.common.training_plans.BaseTrainingPlan'] = None,
                       **object_kwargs: dict) -> Any:
        """
        Instantiate a class object from breakpoint arguments.

        Args:
            args: breakpoint definition of a class with `class` (classname),
                `module` (module path) and optional additional parameters containing object state
            **object_kwargs: optional named arguments for object constructor

        Returns:
            Instance of the class defined by `args` with state restored from breakpoint

        Raises:
            FedbiomedExperimentError: bad object definition
        """
        # check `args` type
        if not isinstance(args, dict):
            msg = ErrorNumbers.FB413.value + ' - load failed, ' + \
                f'breakpoint file seems corrupted. Bad type {type(args)} for object, ' + \
                'should be a `dict`'
            logger.critical(msg)
            raise FedbiomedExperimentError(msg)

        module_class = args.get("class")
        module_path = args.get("module")

        # import module class
        try:
            import_str = 'from ' + module_path + ' import ' + module_class
            exec(import_str)
        # could do a `except Exception as e` as exceptions may be diverse
        # reasonable heuristic:
        except (ModuleNotFoundError, ImportError, SyntaxError, TypeError) as e:
            # ModuleNotFoundError : bad module name
            # ImportError : bad class name
            # SyntaxError : expression cannot be exec()'ed
            # TypeError : module_path or module_class are not strings
            msg = ErrorNumbers.FB413.value + ' - load failed, ' + \
                f'breakpoint file seems corrupted. Module import for class {str(module_class)} ' + \
                f'fails with message {str(e)}'
            logger.critical(msg)
            raise FedbiomedExperimentError(msg)

        # create a class variable containing the class
        try:
            class_code = eval(module_class)
        except Exception as e:
            # can we restrict the type of exception ? difficult as
            # it may be SyntaxError, TypeError, NameError, ValueError, ArithmeticError, etc.
            msg = ErrorNumbers.FB413.value + ' - load failed, ' + \
                f'breakpoint file seems corrupted. Evaluating class {str(module_class)} ' + \
                f'fails with message {str(e)}'
            logger.critical(msg)
            raise FedbiomedExperimentError(msg)

        # instantiate object from module
        try:
            if not object_kwargs:
                object_instance = class_code()
            else:
                object_instance = class_code(**object_kwargs)
        except Exception as e:
            # can we restrict the type of exception ? difficult as
            # it may be SyntaxError, TypeError, NameError, ValueError,
            # ArithmeticError, AttributeError, etc.
            msg = ErrorNumbers.FB413.value + ' - load failed, ' + \
                'breakpoint file seems corrupted. Instantiating object of class ' + \
                f'{str(module_class)} fails with message {str(e)}'
            logger.critical(msg)
            raise FedbiomedExperimentError(msg)

        # load breakpoint state for object
        if "training_plan" in inspect.signature(object_instance.load_state_breakpoint).parameters:
            object_instance.load_state_breakpoint(args, training_plan=training_plan)
        else:
            object_instance.load_state_breakpoint(args)
        # note: exceptions for `load_state_breakpoint` should be handled in training plan

        return object_instance

    def save_training_replies(self) -> Dict[int, Dict[str, Dict[str, Any]]]:
        """Extracts a copy of `training_replies` and prepares it for saving in breakpoint

        - strip unwanted fields
        - structure as list/dict, so it can be saved with JSON

        Returns:
            Extract from `training_replies` formatted for breakpoint
        """
        converted_training_replies = copy.deepcopy(self.training_replies())
        for training_reply in converted_training_replies.values():
            # we want to strip some fields for the breakpoint
            for reply in training_reply.values():
                reply.pop('params', None)
        return converted_training_replies

    def load_training_replies(
        self,
        bkpt_training_replies: Dict[int, Dict[str, Dict[str, Any]]]
    ) -> None:
        """Reads training replies from a formatted breakpoint file.

        Builds a job training replies data structure .

        Args:
            bkpt_training_replies: Extract from training replies saved in breakpoint

        Returns:
            Training replies of already executed rounds of the experiment
        """
        if not bkpt_training_replies:
            logger.warning("No Replies has been found in this breakpoint")

        rounds = set(bkpt_training_replies.keys())
        for round_ in rounds:
            # reload parameters from file params_path
            for node in bkpt_training_replies[round_].values():
                node["params"] = Serializer.load(node["params_path"])

            bkpt_training_replies[int(round_)] = bkpt_training_replies[round_]
            del bkpt_training_replies[round_]

        self._training_replies = bkpt_training_replies

    def commit_experiment_history(self,
                                  training_replies: Dict[str, Dict[str, Any]],
                                  aggregated_params: Dict[str, Any]) -> None:
        """Commits the experiment history to memory.

        The experiment history is defined as:
            - training replies
            - aggregated parameters

        This function checks the retain_full_history flag: if it is True, it simply adds
        (or overwrites) the current round's entry for the training_replies and aggregated_params
        dictionary. If the flag is set to False, we simply store the last round's values in the
        same dictionary format.
        """
        if self._retain_full_history:
            # append to history
            self._training_replies[self._round_current] = training_replies
            self._aggregated_params[self._round_current] = {'params': aggregated_params}
        else:
            # only store the last round's values
            self._training_replies = {self._round_current: training_replies}
            self._aggregated_params = {self._round_current: {'params': aggregated_params}}<|MERGE_RESOLUTION|>--- conflicted
+++ resolved
@@ -81,33 +81,7 @@
         """Constructor of the class.
 
         Args:
-<<<<<<< HEAD
-            tags: list of string with data tags or string with one data tag. Empty list of tags ([]) means any dataset
-                is accepted, it is different from None (tags not set, cannot search for training_data yet).
-            nodes: list of node_ids to filter the nodes to be involved in the experiment. Defaults to None (no
-                filtering).
-            training_data:
-                * If it is a FederatedDataSet object, use this value as training_data.
-                * else if it is a dict, create and use a FederatedDataSet object from the dict and use this value as
-                    training_data. The dict should use node ids as keys, values being list of dicts (each dict
-                    representing a dataset on a node).
-                * else if it is None (no training data provided)
-                  - if `tags` is not None, set training_data by
-                    searching for datasets with a query to the nodes using `tags` and `nodes`
-                  - if `tags` is None, set training_data to None (no training_data set yet,
-                    experiment is not fully initialized and cannot be launched)
-                Defaults to None (query nodes for dataset if `tags` is not None, set training_data
-                to None else)
-            aggregator: object defining the method for aggregating local updates. Default to None (use
-                [`FedAverage`][fedbiomed.researcher.aggregators.FedAverage] for aggregation)
-            agg_optimizer: [`Optimizer`][fedbiomed.common.optimizers.Optimizer] instance, to refine aggregated
-                model updates prior to their application. If None, merely apply the aggregated updates.
-            node_selection_strategy:object defining how nodes are sampled at each round for training, and how
-                non-responding nodes are managed.  Defaults to None:
-                - use [`DefaultStrategy`][fedbiomed.researcher.strategies.DefaultStrategy] if training_data is
-                    initialized
-=======
-            aggregator: object or class defining the method for aggregating
+            aggregator: object defining the method for aggregating
                 local updates. Default to None (use
                 [`FedAverage`][fedbiomed.researcher.aggregators.FedAverage] for aggregation)
 
@@ -115,12 +89,11 @@
                 to refine aggregated model updates prior to their application. If None,
                 merely apply the aggregated updates.
 
-            node_selection_strategy: object or class defining how nodes are sampled at
+            node_selection_strategy: object defining how nodes are sampled at
                 each round for training, and how non-responding nodes are managed.
                 Defaults to None:
                 - use [`DefaultStrategy`][fedbiomed.researcher.strategies.DefaultStrategy]
                     if training_data is initialized
->>>>>>> 3c7dd442
                 - else strategy is None (cannot be initialized), experiment cannot be launched yet
 
             round_limit: the maximum number of training rounds (nodes <-> central server)
