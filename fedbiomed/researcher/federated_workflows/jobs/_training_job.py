# This file is originally part of Fed-BioMed
# SPDX-License-Identifier: Apache-2.0

import os
import time
import uuid
from typing import Any, Callable, Dict, List, Optional, Tuple, Type, Union

from fedbiomed.common.message import TrainReply, TrainRequest
from fedbiomed.common.serializer import Serializer
from fedbiomed.common.training_args import TrainingArgs
from fedbiomed.common.training_plans import BaseTrainingPlan
from fedbiomed.common import utils
from fedbiomed.common.constants import ErrorNumbers
from fedbiomed.common.exceptions import FedbiomedJobError
from fedbiomed.common.logger import logger

from fedbiomed.researcher.datasets import FederatedDataSet
from fedbiomed.researcher.requests import MessagesByNode

from fedbiomed.researcher.federated_workflows.jobs._job import Job


class TrainingJob(Job):
    """
    TrainingJob is a task for training an ML model on the nodes by executing a
    [TrainingPlan][fedbiomed.common.training_plans.BaseTrainingPlan].
    """

<<<<<<< HEAD
    def __init__(self,
                 *,
                 job_id: str,
                 round_: int,
                 training_plan: BaseTrainingPlan,
                 training_args: Union[dict, TrainingArgs],
                 model_args: Optional[dict],
                 data: FederatedDataSet,
                 nodes_state_ids: Dict[str, str],
                 aggregator_args: Dict[str, Dict[str, Any]],
                 secagg_arguments: Union[Dict, None] = None,
                 do_training: bool = True,
                 optim_aux_var: Optional[Dict[str, Dict[str, Any]]] = None,
                 nodes: Optional[List[str]] = None,
                 keep_files_dir: str = None,
                 ):

        """ Constructor of the class

        Args:
            job_id: unique ID of this job
            round_: current number of round the algorithm is performing (a round is considered to be all the
                training steps of a federated model between 2 aggregations).
            training_plan: TrainingPlan with properly initialized model and optimizer
            training_args: arguments for training
            model_args: arguments for the model
            data: metadata of the federated data set
            nodes_state_ids: unique IDs of the node states saved remotely
            aggregator_args: aggregator arguments required for remote execution
            secagg_arguments: Secure aggregation ServerKey context id
            do_training: if False, skip training in this round (do only validation). Defaults to True.
            optim_aux_var: Auxiliary variables of the researcher-side Optimizer, if any.
                Note that such variables may only be used if both the Experiment and node-side training plan
                hold a declearn-based [Optimizer][fedbiomed.common.optimizers.Optimizer], and their plug-ins
                are coherent with each other as to expected information exchange.
            nodes: A dict of node_id containing the nodes used for training
            keep_files_dir: Directory for storing files created by the job that we want to keep beyond the execution
                of the job. Defaults to None, files are not kept after the end of the job.
        """
        super().__init__(nodes=nodes, keep_files_dir=keep_files_dir)

        # to be used for `execute()`
        self._job_id = job_id
        self._round_ = round_
        self._training_plan = training_plan
        self._training_args = training_args
        self._model_args = model_args
        self._data = data
        self._nodes_state_ids = nodes_state_ids
        self._aggregator_args = aggregator_args
        self._secagg_arguments = secagg_arguments
        self._do_training = do_training
        self._optim_aux_var = optim_aux_var

    def _get_default_constructed_tp_instance(self,
                                             training_plan_class: Type[Callable],
                                             ) -> BaseTrainingPlan:
        """Returns a default-constructed instance of the training plan class.

        !!! note "Saves to temporary file"
            This function saves the code of the training plan to a temporary file.

        Assumptions:

        - the `training_plan_class` is a class, inheriting from
            [`BaseTrainingPlan`][fedbiomed.common.training_plan.BaseTrainingPlan] that can be default-constructed

        Returns:
            Default-constructed object of type `training_plan_class`
        """

        # create TrainingPlan instance
        training_plan = training_plan_class()  # contains TrainingPlan

        # save and load training plan to a file to be sure
        # 1. a file is associated to training plan, so we can read its source, etc.
        # 2. all dependencies are applied
        training_plan_module = 'model_' + str(uuid.uuid4())
        training_plan_file = os.path.join(self._keep_files_dir, training_plan_module + '.py')
        try:
            training_plan.save_code(training_plan_file)
        except Exception as e:
            msg = f"{ErrorNumbers.FB418}: cannot save training plan to file: {e}"
            logger.critical(msg)
            raise FedbiomedJobError(msg)
        del training_plan

        _, training_plan = utils.import_class_object_from_file(
            training_plan_file, training_plan_class.__name__)

        return training_plan

    def get_initialized_tp_instance(self,
                                    training_plan_class: Type[Callable],
                                    training_args: Union[dict, TrainingArgs],
                                    model_args: Optional[dict] = None,
                                    ):
        """Returns an initialized instance of the TrainingPlan.

        Creates a default-constructed instance of `training_plan_class`, then calls its `post_init` method.

        Returns:
            Object of type `training_plan_class` with properly initialized model and optimizer
        """
        skeleton_training_plan = self._get_default_constructed_tp_instance(training_plan_class)
        skeleton_training_plan.post_init(model_args={} if model_args is None else model_args,
                                         training_args=training_args)
        return skeleton_training_plan

=======
>>>>>>> 70e916af
    def _get_training_testing_results(self, replies, errors, timer: Dict) -> Dict:
        """"Waits for training replies

        Args:
            timer: Stores time elapsed on the researcher side
        """

        training_replies = {}

        # Loops over errors
        for node_id, error in errors.items():
            logger.info(f"Error message received during training: {error.errnum}. {error.extra_msg}")
            self._nodes.remove(node_id)

        # Loops over replies
        for node_id, reply in replies.items():

            reply: TrainReply
            if not reply.success:
                logger.error(f"Training failed for node {reply.node_id}: {reply.msg}")
                self._nodes.remove(reply.node_id)  # remove the faulty node from the list
                continue

            params_path = os.path.join(self._keep_files_dir, f"params_{str(node_id)[0:11]}_{uuid.uuid4()}.mpk")
            Serializer.dump(reply.params, params_path)

            rtime_total = time.perf_counter() - timer[node_id]

            timing = reply.timing
            timing['rtime_total'] = rtime_total

            training_replies.update({
                node_id: {
                    **reply.get_dict(),
                    'params_path': params_path,
                    'timing': timing,
                }
            })

        return training_replies

<<<<<<< HEAD
    def start_nodes_training_round(self) -> Dict:
=======
    def start_nodes_training_round(
        self,
        job_id: str,
        round_: int,
        training_plan: BaseTrainingPlan,
        training_args: Union[dict, TrainingArgs],
        model_args: Optional[dict],
        data: FederatedDataSet,
        nodes_state_ids: Dict[str, str],
        aggregator_args: Dict[str, Dict[str, Any]],
        secagg_arguments: Union[Dict, None] = None,
        do_training: bool = True,
        optim_aux_var: Optional[Dict[str, Dict[str, Any]]] = None,
    ) -> Dict:
>>>>>>> 70e916af
        """ Sends training request to nodes and waits for the responses

        Returns:
            training replies for this round
        """
        # Assign empty dict to secagg arguments if it is None
        if self._secagg_arguments is None:
            self._secagg_arguments = {}
        # Populate request message
        msg = {
            'researcher_id': self._researcher_id,
<<<<<<< HEAD
            'job_id': self._job_id,
            'training_args': self._training_args.dict(),
            'training': self._do_training,
            'model_args': self._model_args if self._model_args is not None else {},
            'round': self._round_,
            'training_plan': self._training_plan.source(),
            'training_plan_class': self._training_plan.__class__.__name__,
            'params': self._training_plan.get_model_params(),
            'secagg_servkey_id': self._secagg_arguments.get('secagg_servkey_id'),
            'secagg_biprime_id': self._secagg_arguments.get('secagg_biprime_id'),
            'secagg_random': self._secagg_arguments.get('secagg_random'),
            'secagg_clipping_range': self._secagg_arguments.get('secagg_clipping_range'),
=======
            'job_id': job_id,
            'training_args': training_args.dict(),
            'training': do_training,
            'model_args': model_args if model_args is not None else {},
            'round': round_,
            'training_plan': training_plan.source(),
            'training_plan_class': training_plan.__class__.__name__,
            'params': training_plan.get_model_params(
                exclude_buffers=not training_args.dict()['share_persistent_buffers']
            ),  # take into account share_persistent_buffers
            'secagg_servkey_id': secagg_arguments.get('secagg_servkey_id'),
            'secagg_biprime_id': secagg_arguments.get('secagg_biprime_id'),
            'secagg_random': secagg_arguments.get('secagg_random'),
            'secagg_clipping_range': secagg_arguments.get('secagg_clipping_range'),
>>>>>>> 70e916af
            'command': 'train',
            'aggregator_args': {},
        }

        timer = {}

        # Prepare optimizer auxiliary variables, when there are.
        if self._do_training and self._optim_aux_var:
            aux_shared, aux_bynode = (
                self._prepare_agg_optimizer_aux_var(self._optim_aux_var, nodes=list(self._nodes))
            )
        else:
            aux_shared = {}
            aux_bynode = {}

        # Loop over nodes, add node specific data and send train request
        messages = MessagesByNode()

        for node in self._nodes:
            msg['dataset_id'] = self._data.data()[node]['dataset_id']
            msg['aux_vars'] = [aux_shared, aux_bynode.get(node, None)]
            msg['state_id'] = self._nodes_state_ids.get(node)

            # add aggregator parameters to message header
            msg['aggregator_args'] = self._aggregator_args.get(node, {}) if self._aggregator_args else {}

            self._log_round_info(node=node, training=self._do_training)

            timer[node] = time.perf_counter()
            messages.update({node: TrainRequest(**msg)})  # send request to node

        # Send training request
        with self._reqs.send(messages, self._nodes) as federated_req:
            errors = federated_req.errors()
            replies = federated_req.replies()
            formatted_training_replies = self._get_training_testing_results(replies=replies,
                                                                            errors=errors,
                                                                            timer=timer)

        # return the list of nodes which answered because nodes in error have been removed
        return formatted_training_replies

    def _log_round_info(self, node: str, training: True) -> None:
        """Logs round details

        Args:
            node: Node id
            training: If True round will do training, otherwise it is the last validation round
        """

        if not training:
            logger.info(f'\033[1mSending request\033[0m \n'
                        f'\t\t\t\t\t\033[1m To\033[0m: {str(node)} \n'
                        f'\t\t\t\t\t\033[1m Request: \033[0m:Perform final validation on '
                        f'aggregated parameters \n {5 * "-------------"}')
        else:
            logger.info(f'\033[1mSending request\033[0m \n'
                        f'\t\t\t\t\t\033[1m To\033[0m: {str(node)} \n'
                        f'\t\t\t\t\t\033[1m Request: \033[0m: TRAIN'
                        f'\n {5 * "-------------"}')

    @staticmethod
    def _prepare_agg_optimizer_aux_var(
        aux_var: Dict[str, Dict[str, Any]],
        nodes: List[str],
    ) -> Tuple[
        Dict[str, Dict[str, Any]],
        Dict[str, Dict[str, Dict[str, Any]]],
    ]:
        """Collect and structure researcher-side Optimizer auxiliary variables.

        Args:
            aux_var: Auxiliary variables with to structure into multiple dicts,
                from `{mod_name: (shared_dict | {node_id: node_dict})}` to
                `{mod_name: shared_dict}` & `{node_id: {mod_name: node_dict}}`.
            nodes: Ids of the nodes to whom auxiliary variables should be
                sent. This is used to drop information of non-participating
                nodes.

        Returns:
            aux_shared: Dict containing auxiliary variables that are shared
                across all nodes, with `{mod_name: shared_dict}` format.
            aux_bynode: Dict containing node-wise dicts of node-specific
                auxiliary variables, with `{node_id: {mod_name: node_dict}}`
                format.
        """
        aux_shared = {}  # type: Dict[str, Dict[str, Any]]
        aux_bynode = {}  # type: Dict[str, Dict[str, Dict[str, Any]]]
        # Iterate over nodes and plug-in-module-wise auxiliary variables.
        for node_id in nodes:
            aux_bynode[node_id] = {}
            for mod_name, mod_info in aux_var.items():
                # Case of node-specfic information.
                if node_aux := mod_info.get(str(node_id)):
                    aux_bynode[node_id][mod_name] = node_aux
                # Case of global information shared with all nodes.
                elif mod_name not in aux_shared:
                    aux_shared[mod_name] = mod_info
        # Return the restructured auxiliary variables dicts.
        return aux_shared, aux_bynode

    def extract_received_optimizer_aux_var_from_round(
        self,
        round_id: int,
        training_replies: Dict[int, Dict[str, Any]],
    ) -> Dict[str, Dict[str, Dict[str, Any]]]:
        """Restructure the received auxiliary variables (if any) from a round.

        Args:
            round_id: Index of the round, replies from which to parse through.
            training_replies: the replies of each node received after training for this round

        Returns:
            Dict of auxiliary variables, collating node-wise information, with
            format `{mod_name: {node_id: node_dict}}`.
        """
        aux_var = {}  # type: Dict[str, Dict[str, Dict[str, Any]]]

        for node_id, reply in training_replies[round_id].items():
            node_av = reply.get("optim_aux_var", {})
            for module, params in node_av.items():
                aux_var.setdefault(module, {})[node_id] = params
        return aux_var<|MERGE_RESOLUTION|>--- conflicted
+++ resolved
@@ -27,7 +27,6 @@
     [TrainingPlan][fedbiomed.common.training_plans.BaseTrainingPlan].
     """
 
-<<<<<<< HEAD
     def __init__(self,
                  *,
                  job_id: str,
@@ -82,63 +81,6 @@
         self._do_training = do_training
         self._optim_aux_var = optim_aux_var
 
-    def _get_default_constructed_tp_instance(self,
-                                             training_plan_class: Type[Callable],
-                                             ) -> BaseTrainingPlan:
-        """Returns a default-constructed instance of the training plan class.
-
-        !!! note "Saves to temporary file"
-            This function saves the code of the training plan to a temporary file.
-
-        Assumptions:
-
-        - the `training_plan_class` is a class, inheriting from
-            [`BaseTrainingPlan`][fedbiomed.common.training_plan.BaseTrainingPlan] that can be default-constructed
-
-        Returns:
-            Default-constructed object of type `training_plan_class`
-        """
-
-        # create TrainingPlan instance
-        training_plan = training_plan_class()  # contains TrainingPlan
-
-        # save and load training plan to a file to be sure
-        # 1. a file is associated to training plan, so we can read its source, etc.
-        # 2. all dependencies are applied
-        training_plan_module = 'model_' + str(uuid.uuid4())
-        training_plan_file = os.path.join(self._keep_files_dir, training_plan_module + '.py')
-        try:
-            training_plan.save_code(training_plan_file)
-        except Exception as e:
-            msg = f"{ErrorNumbers.FB418}: cannot save training plan to file: {e}"
-            logger.critical(msg)
-            raise FedbiomedJobError(msg)
-        del training_plan
-
-        _, training_plan = utils.import_class_object_from_file(
-            training_plan_file, training_plan_class.__name__)
-
-        return training_plan
-
-    def get_initialized_tp_instance(self,
-                                    training_plan_class: Type[Callable],
-                                    training_args: Union[dict, TrainingArgs],
-                                    model_args: Optional[dict] = None,
-                                    ):
-        """Returns an initialized instance of the TrainingPlan.
-
-        Creates a default-constructed instance of `training_plan_class`, then calls its `post_init` method.
-
-        Returns:
-            Object of type `training_plan_class` with properly initialized model and optimizer
-        """
-        skeleton_training_plan = self._get_default_constructed_tp_instance(training_plan_class)
-        skeleton_training_plan.post_init(model_args={} if model_args is None else model_args,
-                                         training_args=training_args)
-        return skeleton_training_plan
-
-=======
->>>>>>> 70e916af
     def _get_training_testing_results(self, replies, errors, timer: Dict) -> Dict:
         """"Waits for training replies
 
@@ -180,24 +122,7 @@
 
         return training_replies
 
-<<<<<<< HEAD
     def start_nodes_training_round(self) -> Dict:
-=======
-    def start_nodes_training_round(
-        self,
-        job_id: str,
-        round_: int,
-        training_plan: BaseTrainingPlan,
-        training_args: Union[dict, TrainingArgs],
-        model_args: Optional[dict],
-        data: FederatedDataSet,
-        nodes_state_ids: Dict[str, str],
-        aggregator_args: Dict[str, Dict[str, Any]],
-        secagg_arguments: Union[Dict, None] = None,
-        do_training: bool = True,
-        optim_aux_var: Optional[Dict[str, Dict[str, Any]]] = None,
-    ) -> Dict:
->>>>>>> 70e916af
         """ Sends training request to nodes and waits for the responses
 
         Returns:
@@ -209,7 +134,6 @@
         # Populate request message
         msg = {
             'researcher_id': self._researcher_id,
-<<<<<<< HEAD
             'job_id': self._job_id,
             'training_args': self._training_args.dict(),
             'training': self._do_training,
@@ -217,27 +141,13 @@
             'round': self._round_,
             'training_plan': self._training_plan.source(),
             'training_plan_class': self._training_plan.__class__.__name__,
-            'params': self._training_plan.get_model_params(),
+            'params': self._training_plan.get_model_params(
+                exclude_buffers=not training_args.dict()['share_persistent_buffers']
+             ),
             'secagg_servkey_id': self._secagg_arguments.get('secagg_servkey_id'),
             'secagg_biprime_id': self._secagg_arguments.get('secagg_biprime_id'),
             'secagg_random': self._secagg_arguments.get('secagg_random'),
             'secagg_clipping_range': self._secagg_arguments.get('secagg_clipping_range'),
-=======
-            'job_id': job_id,
-            'training_args': training_args.dict(),
-            'training': do_training,
-            'model_args': model_args if model_args is not None else {},
-            'round': round_,
-            'training_plan': training_plan.source(),
-            'training_plan_class': training_plan.__class__.__name__,
-            'params': training_plan.get_model_params(
-                exclude_buffers=not training_args.dict()['share_persistent_buffers']
-            ),  # take into account share_persistent_buffers
-            'secagg_servkey_id': secagg_arguments.get('secagg_servkey_id'),
-            'secagg_biprime_id': secagg_arguments.get('secagg_biprime_id'),
-            'secagg_random': secagg_arguments.get('secagg_random'),
-            'secagg_clipping_range': secagg_arguments.get('secagg_clipping_range'),
->>>>>>> 70e916af
             'command': 'train',
             'aggregator_args': {},
         }
