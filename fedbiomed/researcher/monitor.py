'''
monitor class to trap information sent during training and
sned it to tensordboard
'''

import os
import shutil
import collections
from typing import Dict, Union, Any

from torch.utils.tensorboard import SummaryWriter

from fedbiomed.common.logger import logger
from fedbiomed.researcher.environ import environ


class _MetricStore(dict):

    def add_iteration(self,
                      node: str,
                      train: bool,
                      before_training: bool,
                      round_: int,
                      metric: dict,
                      iter_: int):
        """
        Method adding iteration to MetricStore based on node, training/testing, round and metric.

        Args:
            node (str):
            train (bool):
            before_training (bool):
            round_ (int):
            metric (dict):
            iter_ (int)
        """
        if node not in self:
            self._register_node(node=node)

        cum_iter = []
        for metric_name, metric_value in metric.items():

            for_ = 'training' if train is True else 'testing_b_train' \
                if before_training is True else 'testing_a_train'

            if metric_name not in self[node][for_]:
                self._register_metric(node=node, for_=for_, metric_name=metric_name)

            if round_ in self[node][for_][metric_name]:
                self[node][for_][metric_name][round_]['iterations'].append(iter_)
                self[node][for_][metric_name][round_]['values'].append(metric_value)
            else:
                self[node][for_][metric_name].update({round_: {'iterations': [iter_],
                                                               'values': [metric_value]}
                                                      })
            cum_iter.append(self._cumulative_iteration(self[node][for_][metric_name]))

        return cum_iter

    def _register_node(self, node):
        """
        Register node for the first by initializing basic information on metrics
        """
        self[node] = {
            "training": {},
            "testing_b_train": {},  # Testing before training
            "testing_a_train": {}  # Testing after training
        }

    def _register_metric(self, node, for_, metric_name):
        """
        Method for registering metric for the given node. It create stating point
        for the metric from round 0.

        Args: node
        """

        # Round should start from 1 to match experiment's starting round
        self[node][for_].update({metric_name: {1: {'iterations': [], 'values': []}}})

    @staticmethod
    def _cumulative_iteration(rounds):
        """

        """
        cum_iteration = 0
        for val in rounds.values():
            iter_frequencies = collections.Counter(val['iterations'])
            last_iteration = val['iterations'][-1]
            max_iter_value = max(val['iterations'])
            cum_iteration += (max_iter_value * (iter_frequencies[last_iteration] - 1)) + last_iteration

        return cum_iteration


class Monitor:
    """
    This is the class that subscribes monitor channel and logs scalar values
    using `logger`. It also writes scalar values to tensorboard log files.
    """

    def __init__(self):
        """
        Constructor of the class. Initializes empty event writers object and
        logs directory. Removes tensorboard logs from previous experiments.
        """

        self._log_dir = environ['TENSORBOARD_RESULTS_DIR']
        self._round = 1
        self._metric_store = _MetricStore()
        self._event_writers = {}
        self._round_state = 0
        self._tensorboard = False

        if os.listdir(self._log_dir):
            logger.info('Removing tensorboard logs from previous experiment')
            # Clear logs' directory from the files from other experiments.
            self._remove_logs()

    def set_round(self, round_: int):
        """

        """
        self._round = round_

        return self._round

    def on_message_handler(self, msg: Dict[str, Any]):
        """
        Handler for messages received through general/monitoring channel.
        This method is used as callback function in Requests class

        Args:
            msg (Dict[str, Any]): incoming message from Node.
            Must contain key named `command`, describing the nature
            of the command (currently the command is only add_scalar).
        """

        # For now monitor can only handle add_scalar messages
        if msg['command'] == 'add_scalar':
            # Save iteration value
            cumulative_iter, *_ = self._metric_store.add_iteration(node=msg['node_id'],
                                                                   train=msg['train'],
                                                                   before_training=msg['before_training'],
                                                                   metric=msg['metric'],
                                                                   round_=self._round,
                                                                   iter_=msg['iteration'])

            # Log metric result
            self._log_metric_result(message=msg, cum_iter=cumulative_iter)

    def set_tensorboard(self, tensorboard: bool):
        """
        setter for the tensorboard flag, which is used to decide the behavior
        of the monitor callback

        Args:
            tensorboard: if True, data contained in AddScalarReply message
                         will be passed to tensorboard
                         if False, fata will only be logged on the console
        """
        if isinstance(tensorboard, bool):
            self._tensorboard = tensorboard
        else:
            logger.error("tensorboard should be a boolean")
            self._tensorboard = False

    def close_writer(self):
        """
        Closes `SummaryWriter` for each node
        """
        # Close each open SummaryWriter
        for node in self._event_writers:
            self._event_writers[node]['writer'].close()

    def _remove_logs(self):
        """
        This is private method for removing logs files from
        tensorboard logs dir.
        """

        for file in os.listdir(self._log_dir):
<<<<<<< HEAD
            rf = os.path.join(self._log_dir, file)
            if os.path.isdir(rf):
                shutil.rmtree(rf)
            elif os.path.isfile(rf):
                os.remove(rf)

    def _log_metric_result(self, message: Dict, cum_iter: int = 0):
        """
        Method for loging metric result that comes from nodes
        """

        if message['train'] is True:
            header = 'Training'
        else:
            header = 'Testing Before Training' if message['before_training'] else 'Testing After Training'

        metric_dict = message['metric']
        metric_result = ''
        for key, val in metric_dict.items():
            metric_result += "\t\t\t\t\t {}: \033[1m{:.6f}\033[0m \n".format(key, val)

        # Loging fancy feedback for training
        logger.info("\033[1m{}\033[0m \n"
                    "\t\t\t\t\t NODE_ID: {} \n"
                    "\t\t\t\t\t{} Completed: {}/{} ({:.0f}%) \n {}"
                    "\t\t\t\t\t ---------".format(header.upper(),
                                                  message['node_id'],
                                                  '' if message['epoch'] is None else f" Epoch: {message['epoch']} |",
                                                  message['iteration'] * message['batch_samples'],
                                                  message['total_samples'],
                                                  100 * message['iteration'] / message['num_batches'],
                                                  metric_result))

        if self._tensorboard:
            # transfer data to tensorboard
            self._summary_writer(header=header.upper(),
                                 node=message['node_id'],
                                 metric=message['metric'],
                                 cum_iter=cum_iter)

    def _summary_writer(self,
                        header: str,
                        node: str,
                        metric: dict,
                        cum_iter: int):
        """
        This method is for writing scalar values using torch SummaryWriter
        It creates new summary file for each node.

        Args:
            header (str)
            node (str): node id that sends

        """

        # Initialize event SummaryWriters
        if node not in self._event_writers:
            self._event_writers[node] = SummaryWriter(log_dir=os.path.join(self._log_dir, node))

        for metric, value in metric.items():
            self._event_writers[node].add_scalar('{}/{}'.format(header.upper(), metric),
                                                 value,
                                                 cum_iter)
=======
            if not file.startswith('.'): # dont want to remove dotfiles
                rf = os.path.join(self._log_dir, file)
                if os.path.isdir(rf):
                    shutil.rmtree(rf)
                elif os.path.isfile(rf):
                    os.remove(rf)
>>>>>>> 51fabbfd
<|MERGE_RESOLUTION|>--- conflicted
+++ resolved
@@ -180,12 +180,12 @@
         """
 
         for file in os.listdir(self._log_dir):
-<<<<<<< HEAD
-            rf = os.path.join(self._log_dir, file)
-            if os.path.isdir(rf):
-                shutil.rmtree(rf)
-            elif os.path.isfile(rf):
-                os.remove(rf)
+            if not file.startswith('.'):  # do not want to remove dotfiles
+                rf = os.path.join(self._log_dir, file)
+                if os.path.isdir(rf):
+                    shutil.rmtree(rf)
+                elif os.path.isfile(rf):
+                    os.remove(rf)
 
     def _log_metric_result(self, message: Dict, cum_iter: int = 0):
         """
@@ -243,12 +243,4 @@
         for metric, value in metric.items():
             self._event_writers[node].add_scalar('{}/{}'.format(header.upper(), metric),
                                                  value,
-                                                 cum_iter)
-=======
-            if not file.startswith('.'): # dont want to remove dotfiles
-                rf = os.path.join(self._log_dir, file)
-                if os.path.isdir(rf):
-                    shutil.rmtree(rf)
-                elif os.path.isfile(rf):
-                    os.remove(rf)
->>>>>>> 51fabbfd
+                                                 cum_iter)