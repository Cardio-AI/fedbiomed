'''
monitor class to trap information sent during training and
sned it to tensordboard
'''

import os
import shutil
import collections
from typing import Dict, List, Union, Any

from torch.utils.tensorboard import SummaryWriter

from fedbiomed.common.logger import logger
from fedbiomed.researcher.environ import environ


class _MetricStore(dict):
    """
    Storage facility, used for storing training loss and testing metric values, in order to
    display them on Tensorboard.
    Inheriting from a dictionary, providing methods to simplify queries and saving metric values.

    Storage architecture:
        {<node>:
            {<for_>:
                {<metric_name>:
                    {<round_>: { <iterations/values>: List[float] }
                    }
                }
            }
        }
        where:
        node: node id
        for_: either testing_global_updates, testing_local_updates, or training
        metric_name: metric 's name. Custom or Custom_xxx if testing_step has been defined
        in TrainingPlan (custom metric)
        round_: round number
        iterations: index of iterations stored
        values: metric value
    """
    def add_iteration(self,
                      node: str,
                      train: bool,
                      test_on_global_updates: bool,
                      round_: int,
                      metric: dict,
<<<<<<< HEAD
                      iter_: int) -> List[int]:
=======
                      iter_: int) -> list[int]:
>>>>>>> 18fd4894
        """
        Method adding iteration to MetricStore based on node, training/testing, round and metric.

        Args:
            node (str): The node id that metric value received from
            train (bool): Training status, If true metric value is for training, Otherwise for testing
            test_on_global_updates (bool): If True metric value is for testing on global updates. Otherwise,
                for testing on local updates
            round_ (int): The round that metric value has received at
            metric (dict): Dictionary that contains metric names and their values e.g {'<metric-name>':<value>}
            iter_ (int): Iteration number for testing/training.

        Returns
             list[int]: List of cumulative iteration for each metric/evaluation result
        """

        if node not in self:
            self._register_node(node=node)

        cum_iter = []
        for metric_name, metric_value in metric.items():

            for_ = 'training' if train is True else 'testing_global_updates' \
                if test_on_global_updates is True else 'testing_local_updates'

            if metric_name not in self[node][for_]:
                self._register_metric(node=node, for_=for_, metric_name=metric_name)

            # FIXME: for now, if testing is done on global updates (before model local update)
            # last testing metric value computed on global updates at last round is overwritten
            # by the first one computed at first round 
            if round_ in self[node][for_][metric_name]:

                # Each duplication means a new epoch for training, and it is not expected for
                # testing part. Especially for `testing_on_global_updates`. If there is a duplication
                # last value should overwrite
                duplicate = self._iter_duplication_status(round_=self[node][for_][metric_name][round_],
                                                          next_iter=iter_)
                if duplicate and test_on_global_updates:
                    self._add_new_iteration(node, for_, metric_name, round_, iter_, metric_value, True)
                else:
                    self._add_new_iteration(node, for_, metric_name, round_, iter_, metric_value)
            else:
                self._add_new_iteration(node, for_, metric_name, round_, iter_, metric_value, True)

            cum_iter.append(self._cumulative_iteration(self[node][for_][metric_name]))
        return cum_iter

    def _add_new_iteration(self,
                           node: str,
                           for_: str,
                           metric_name: str,
                           round_: int,
                           iter_: int,
                           metric_value: Union[int, float],
                           new_round: bool = False):
        """
        Method for adding new iteration based on `new_round` status. If the round is new
        for the metric it registers key round key and assigns iteration and metric value. Otherwise,
        appends iteration and metric value to the existing round,

        Args:
            node (str): The node id that metric value received from
            for_ (str): One of (training, testing_global_updates, testing_local_updates). To indicate metric
                value belongs to which phase
            metric_name (str): Name of the metric to use as a key in MetricStore dict
            round_ (int): The round that metric value has received at
            iter_ (int): Iteration number
            metric_value (int, float): Value of the metric
            new_round (bool): To indicate whether round should be created or new metric should append to the
                existing one. This is also enables overwriting round values when needed.
        """
        if new_round:
            self[node][for_][metric_name].update({round_: {'iterations': [iter_],
                                                           'values': [metric_value]}
                                                  })
        else:
            self[node][for_][metric_name][round_]['iterations'].append(iter_)
            self[node][for_][metric_name][round_]['values'].append(metric_value)

    @staticmethod
    def _iter_duplication_status(round_: dict, next_iter: int) -> bool:
        """
        This method is required to find out is there iteration duplication in rounds for the
        testing metrics.

        Args:
            round_ (dict) : Dictionary that includes iteration numbers and values for single metric results
                belongs to a node and a phase (training/testing_global_update or testing_local_updates)
            next_iter (int): An integer indicates the iteration number for the next iteration that is going to be
                stored on the MetricStore

        Returns:
            bool: Indicates whether is there a duplication in the round iterations
        """

        iterations = round_['iterations']
        if iterations:
            first_val = iterations[0]
            return True if next_iter == first_val else False
        else:
            return False  # No duplication

    def _register_node(self, node):
        """
        Register node for the first time (first iteration) by initializing basic information on metrics
        Add the following fields to node entry:
        - training: loss values from training
        - testing_global_updates: metric values and names from testing on global updates
        - testing_local_updates: metric values and names from testing on local updates

        Args:
            node (str): Node id
        """
        self[node] = {
            "training": {},

            "testing_global_updates": {},  # Testing before training
            "testing_local_updates": {}  # Testing after training
        }

    def _register_metric(self, node, for_, metric_name):
        """
        Method for registering metric for the given node. It creates stating point
        for the metric from round 0.

        Args:
            node (str): The node id that metric value received from
            for_ (str): One of (training, testing_global_updates, testing_local_updates). To indicate metric
                value belongs to which phase
            metric_name (str): Name of the metric to use as a key in MetricStore dict
        """

        # Round should start from 1 to match experiment's starting round
        self[node][for_].update({metric_name: {1: {'iterations': [], 'values': []}}})

    @staticmethod
    def _cumulative_iteration(rounds) -> int:
        """
        Method for calculation of cumulative iteration for the received metric value. Cumulative iteration
        should be calculated for each metric value received during training/testing to add it as next `step`
        in the tensorboard SummaryWriter. Please see Monitor._summary_writer.

        Args:
            rounds : The dictionary that includes all the rounds for a metric, node and the phase

        Returns:
<<<<<<< HEAD
            int: List of cumulative iteration for each metric/evaluation result
=======
            int: cumulative iteration for the metric/evaluation result
>>>>>>> 18fd4894
        """

        cum_iteration = 0
        for val in rounds.values():
            if len(val['iterations']):
                iter_frequencies = collections.Counter(val['iterations'])
                last_iteration = val['iterations'][-1]
                max_iter_value = max(val['iterations'])
                cum_iteration += (max_iter_value * (iter_frequencies[last_iteration] - 1)) + last_iteration

        return cum_iteration


class Monitor:
    """
    This is the class that subscribes monitor channel and logs scalar values
    using `logger`. It also writes scalar values to tensorboard log files.
    """

    def __init__(self):
        """
        Constructor of the class. Initializes empty event writers object and
        logs directory. Removes tensorboard logs from previous experiments.
        """

        self._log_dir = environ['TENSORBOARD_RESULTS_DIR']
        self._round = 1
        self._metric_store = _MetricStore()
        self._event_writers = {}
        self._round_state = 0
        self._tensorboard = False

        if os.listdir(self._log_dir):
            logger.info('Removing tensorboard logs from previous experiment')
            # Clear logs' directory from the files from other experiments.
            self._remove_logs()

    def set_round(self, round_: int) -> int:
        """
        Setting round number that metric results will be received for. By default, at the beginning
        round is equal to 1 which stands for the first round. This method should be called by
        experiment `run_once` after each round completed, and round should be set to current round + 1.
        This will inform monitor about the current round where the metric values are getting received.
        Args:
            round_ (int): The round that metric value will be saved at they are received
        """
        self._round = round_

        return self._round

    def on_message_handler(self, msg: Dict[str, Any]):
        """
        Handler for messages received through general/monitoring channel.
        This method is used as callback function in Requests class

        Args:
            msg (Dict[str, Any]): incoming message from Node.
            Must contain key named `command`, describing the nature
            of the command (currently the command is only add_scalar).
        """

        # For now monitor can only handle add_scalar messages
        if msg['command'] == 'add_scalar':
            # Save iteration value
            cumulative_iter, *_ = self._metric_store.add_iteration(
                node=msg['node_id'],
                train=msg['train'],
                test_on_global_updates=msg['test_on_global_updates'],
                metric=msg['metric'],
                round_=self._round,
                iter_=msg['iteration'])

            # Log metric result
            self._log_metric_result(message=msg, cum_iter=cumulative_iter)

    def set_tensorboard(self, tensorboard: bool):
        """
        setter for the tensorboard flag, which is used to decide the behavior
        of the monitor callback

        Args:
            tensorboard: if True, data contained in AddScalarReply message
                         will be passed to tensorboard
                         if False, fata will only be logged on the console
        """
        if isinstance(tensorboard, bool):
            self._tensorboard = tensorboard
        else:
            logger.error("tensorboard should be a boolean")
            self._tensorboard = False

    def close_writer(self):
        """
        Closes `SummaryWriter` for each node
        """
        # Close each open SummaryWriter
        for node in self._event_writers:
            self._event_writers[node].close()

    def _remove_logs(self):
        """
        Private method for removing logs files from tensorboard logs dir.
        """

        for file in os.listdir(self._log_dir):
            if not file.startswith('.'):  # do not want to remove dotfiles
                rf = os.path.join(self._log_dir, file)
                if os.path.isdir(rf):
                    shutil.rmtree(rf)
                elif os.path.isfile(rf):
                    os.remove(rf)

    def _log_metric_result(self, message: Dict, cum_iter: int = 0):
        """
        Method for loging metric result that comes from nodes, and store them
        into tensorboard (through summary writer) if Tensorboard has been activted
        """

        if message['train'] is True:
            header = 'Training'
        else:
            header = 'Testing On Global Updates' if message['test_on_global_updates'] else 'Testing On Local ' \
                                                                                           'Updates'

        metric_dict = message['metric']
        metric_result = ''
        for key, val in metric_dict.items():
            metric_result += "\t\t\t\t\t {}: \033[1m{:.6f}\033[0m \n".format(key, val)

        # Loging fancy feedback for training
        logger.info("\033[1m{}\033[0m \n"
                    "\t\t\t\t\t NODE_ID: {} \n"
                    "\t\t\t\t\t{} Completed: {}/{} ({:.0f}%) \n {}"
                    "\t\t\t\t\t ---------".format(header.upper(),
                                                  message['node_id'],
                                                  '' if message['epoch'] is None else f" Epoch: {message['epoch']} |",
                                                  message['iteration'] * message['batch_samples'],
                                                  message['total_samples'],
                                                  100 * message['iteration'] / message['num_batches'],
                                                  metric_result))

        if self._tensorboard:
            # transfer data to tensorboard
            self._summary_writer(header=header.upper(),
                                 node=message['node_id'],
                                 metric=message['metric'],
                                 cum_iter=cum_iter)

    def _summary_writer(self,
                        header: str,
                        node: str,
                        metric: dict,
                        cum_iter: int):
        """
        This method is for writing scalar values using torch SummaryWriter
        It creates new summary file for each node.

        Args:
            header (str): The header/title for the plot that is going to be displayed on the tensorboard
            node (str): Node id
            metric (dict): Metric values
            cum_iter (int): Iteration number for the metric that is going to be added as scalar
        """

        # Initialize event SummaryWriters
        if node not in self._event_writers:
            self._event_writers[node] = SummaryWriter(log_dir=os.path.join(self._log_dir, node))

        for metric, value in metric.items():
            self._event_writers[node].add_scalar('{}/{}'.format(header.upper(), metric),
                                                 value,
                                                 cum_iter)<|MERGE_RESOLUTION|>--- conflicted
+++ resolved
@@ -44,11 +44,7 @@
                       test_on_global_updates: bool,
                       round_: int,
                       metric: dict,
-<<<<<<< HEAD
-                      iter_: int) -> List[int]:
-=======
                       iter_: int) -> list[int]:
->>>>>>> 18fd4894
         """
         Method adding iteration to MetricStore based on node, training/testing, round and metric.
 
@@ -196,11 +192,7 @@
             rounds : The dictionary that includes all the rounds for a metric, node and the phase
 
         Returns:
-<<<<<<< HEAD
-            int: List of cumulative iteration for each metric/evaluation result
-=======
             int: cumulative iteration for the metric/evaluation result
->>>>>>> 18fd4894
         """
 
         cum_iteration = 0
