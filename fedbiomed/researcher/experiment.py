--- conflicted
+++ resolved
@@ -2,32 +2,23 @@
 code code of the researcher. implements the experiment orchestration
 '''
 
+import os
+import sys
 import json
 import inspect
-import os
+import traceback
+
+from re import findall
+from tabulate import tabulate
+from typing import Callable, Union, Dict, Any, TypeVar, Type, List
 from pathvalidate import sanitize_filename, sanitize_filepath
-from re import findall
-import sys
-from tabulate import tabulate
-import traceback
-from typing import Callable, Union, Dict, Any, TypeVar, Type, List
-
 
 from fedbiomed.common.logger import logger
 from fedbiomed.common.constants import ErrorNumbers
 from fedbiomed.common.exceptions import FedbiomedExperimentError, FedbiomedError, \
     FedbiomedSilentTerminationError
-<<<<<<< HEAD
-from fedbiomed.researcher.environ import environ
 from fedbiomed.common.training_plans import SGDSkLearnModel
 from fedbiomed.common.training_plans import TorchTrainingPlan
-from fedbiomed.researcher.filetools import create_exp_folder, choose_bkpt_file, \
-    create_unique_link, create_unique_file_link, find_breakpoint_path
-=======
-from fedbiomed.common.fedbiosklearn import SGDSkLearnModel
-from fedbiomed.common.torchnn import TorchTrainingPlan
-
->>>>>>> b8e386c4
 from fedbiomed.researcher.aggregators.fedavg import FedAverage
 from fedbiomed.researcher.aggregators.aggregator import Aggregator
 from fedbiomed.researcher.datasets import FederatedDataSet
