--- conflicted
+++ resolved
@@ -1,6 +1,5 @@
 # This file is originally part of Fed-BioMed
 # SPDX-License-Identifier: Apache-2.0
-<<<<<<< HEAD
 
 from typing import List, Tuple, Optional
 import os
@@ -9,100 +8,27 @@
 import secrets
 import asyncio
 
-from cryptography.hazmat.primitives.asymmetric import rsa
 from cryptography.hazmat.primitives import serialization, hashes
-from cryptography.hazmat.primitives.asymmetric import padding
+from cryptography.hazmat.primitives.asymmetric import padding, rsa
 from cryptography.hazmat.backends import default_backend
-=======
-import os
-from typing import Any, List, Tuple
-
->>>>>>> c745d702
 from cryptography.exceptions import InvalidSignature
-from cryptography.hazmat.primitives import hashes, serialization
-from cryptography.hazmat.primitives.asymmetric import padding, rsa
-
-<<<<<<< HEAD
+
 from fedbiomed.common.constants import ErrorNumbers, TIMEOUT_NODE_TO_NODE_REQUEST, REQUEST_PREFIX
 from fedbiomed.common.exceptions import FedbiomedNodeToNodeError
 from fedbiomed.common.logger import logger
 from fedbiomed.common.message import Message, InnerMessage, \
-    NodeMessages, NodeToNodeMessages
+    OverlayMessage, ChannelSetupRequest
 from fedbiomed.common.secagg import DHKey as DHKeyECC
 from fedbiomed.common.serializer import Serializer
 from fedbiomed.common.utils import ROOT_DIR
 
 from fedbiomed.transport.controller import GrpcController
 
-=======
-from fedbiomed.common.constants import TIMEOUT_NODE_TO_NODE_REQUEST, ErrorNumbers
-from fedbiomed.common.exceptions import FedbiomedNodeToNodeError
-from fedbiomed.common.message import (
-    InnerMessage,
-    InnerRequestReply,
-    Message,
-    OverlayMessage,
-)
-from fedbiomed.common.serializer import Serializer
-from fedbiomed.common.synchro import EventWaitExchange
-from fedbiomed.common.utils import ROOT_DIR
->>>>>>> c745d702
 from fedbiomed.node.environ import environ
-from fedbiomed.transport.controller import GrpcController
 
 _DEFAULT_KEY_DIR = os.path.join(ROOT_DIR, "envs", "common", "default_keys")
 _DEFAULT_N2N_KEY_FILE = "default_n2n_key.pem"
 
-<<<<<<< HEAD
-=======
-# Issue #1142 in "Crypto material management" will replace current default key published with the library
-# and used for each node by a keypair generated securely for each node.
-# Caveat: though encrypted, current implementation does not ensure a secure overlay node2node channel ...
-#
-# Default key generation:
-#
-# from cryptography.hazmat.primitives.asymmetric import rsa
-# from cryptography.hazmat.primitives import serialization
-# private_key = rsa.generate_private_key(public_exponent=65537, key_size=4096)
-# private_bytes = private_key.private_bytes(
-#     encoding = serialization.Encoding.PEM,
-#     format = serialization.PrivateFormat.PKCS8,
-#     encryption_algorithm = serialization.NoEncryption()
-# )
-# with open(os.path.join(_DEFAULT_KEY_DIR, _DEFAULT_N2N_KEY_FILE), 'w') as file:
-#     file.write(private_bytes.decode('utf-8'))
-
-
-def load_default_n2n_key() -> rsa.RSAPrivateKey:
-    """Read default node to node private key from file.
-
-    Currently uses the same keypair, published with library, for each node pair.
-        To be replaced by a securely generated keypair per node, public key shared
-        with other nodes
-
-    Returns:
-        The default private key object
-
-    Raises:
-        FedbiomedNodeToNodeError: cannot read key from file
-    """
-    default_key_file = os.path.join(_DEFAULT_KEY_DIR, _DEFAULT_N2N_KEY_FILE)
-    try:
-        with open(default_key_file, "r", encoding="UTF-8") as file:
-            private_key = serialization.load_pem_private_key(
-                bytes(file.read(), "utf-8"), None
-            )
-    except (FileNotFoundError, PermissionError, ValueError) as e:
-        raise FedbiomedNodeToNodeError(
-            f"{ErrorNumbers.FB324.value}: cannot read default node to node key "
-            f"from file {default_key_file}"
-        ) from e
-    return private_key
-
-
-_default_n2n_key = load_default_n2n_key()
-
->>>>>>> c745d702
 # chunk size must be less or equal (in bits) the smallest RSA key length used
 _SMALLEST_KEY = 2048
 _CHUNK_SIZE = int(_SMALLEST_KEY / 8)
@@ -120,7 +46,6 @@
         private_key: The user's private RSA key.
         public_key: The user's public RSA key.
     """
-<<<<<<< HEAD
 
     def __init__(
         self,
@@ -169,54 +94,6 @@
         """Class constructor"""
         self._channel_keys = {}
         self._channel_keys_lock = asyncio.Lock()
-=======
-    # robustify from developer error (try to encapsulate a bad message type)
-    if not isinstance(message, InnerMessage):
-        raise FedbiomedNodeToNodeError(
-            f"{ErrorNumbers.FB324.value}: not an inner message"
-        )
-
-    # consider encrypt-sign([message,node_id]) or other see
-    # https://theworld.com/~dtd/sign_encrypt/sign_encrypt7.html
-
-    local_node_private_key = _default_n2n_key
-    distant_node_public_key = _default_n2n_key.public_key()
-
-    if _CHUNK_SIZE * 8 > min(
-        local_node_private_key.key_size, distant_node_public_key.key_size
-    ):
-        raise FedbiomedNodeToNodeError(
-            f"{ErrorNumbers.FB324.value}: cannot use key shorter than {_CHUNK_SIZE} bits"
-        )
-
-    # sign inner payload
-    signed = Serializer.dumps(
-        {
-            "message": message.to_dict(),
-            "signature": local_node_private_key.sign(
-                Serializer.dumps(message.to_dict()),
-                padding.PSS(
-                    mgf=padding.MGF1(hashes.SHA256()),
-                    salt_length=padding.PSS.MAX_LENGTH,
-                ),
-                hashes.SHA256(),
-            ),
-        }
-    )
-
-    # split to chunks and encrypt
-    return [
-        distant_node_public_key.encrypt(
-            signed[i : i + _CHUNK_SIZE],
-            padding.OAEP(
-                mgf=padding.MGF1(algorithm=hashes.SHA256()),
-                algorithm=hashes.SHA256(),
-                label=None,
-            ),
-        )
-        for i in range(0, len(signed), _CHUNK_SIZE)
-    ]
->>>>>>> c745d702
 
         # TODO: read saved keys from DB & insert in self._channel_keys
 
@@ -322,14 +199,6 @@
 
     This class is not thread safe, all calls must be done within the same thread (except constructor).
     """
-<<<<<<< HEAD
-=======
-    # check payload types (not yet done by message type checks, only checks it's a list)
-    if not all(isinstance(p, bytes) for p in payload):
-        raise FedbiomedNodeToNodeError(
-            f"{ErrorNumbers.FB324.value}: bad type for node to node payload"
-        )
->>>>>>> c745d702
 
     def __init__(self, grpc_client: GrpcController):
         """Class constructor
@@ -412,7 +281,6 @@
     async def set_distant_key(self, distant_node_id: str, public_key_pem: bytes) -> None:
         """Sets distant (public) key of a channel for peering with a given distant peer node.
 
-<<<<<<< HEAD
         Args:
             distant_node_id: unique ID of the peer node
             public_key_pem: public key in PEM format
@@ -432,14 +300,6 @@
             researcher_id: unique ID of researcher connecting the nodes
             setup: False for sending a message over the channel, True for a message
                 setting up the channel
-=======
-    if _CHUNK_SIZE * 8 > min(
-        local_node_private_key.key_size, distant_node_public_key.key_size
-    ):
-        raise FedbiomedNodeToNodeError(
-            f"{ErrorNumbers.FB324.value}: cannot use key shorter than {_CHUNK_SIZE} bits"
-        )
->>>>>>> c745d702
 
         Returns:
             A tuple consisting of
@@ -458,12 +318,11 @@
             #
             # nota: channel setup is sequential per peer-node (not optimal in setup time,
             # but more simple implementation, plus acceptable because executed only once for channel setup)
-            distant_node_message = NodeToNodeMessages.format_outgoing_message({
-                'request_id': REQUEST_PREFIX + str(uuid.uuid4()),
-                'node_id': environ['NODE_ID'],
-                'dest_node_id': distant_node_id,
-                'command': 'channel-request'
-            })
+            distant_node_message = ChannelSetupRequest(
+                request_id=REQUEST_PREFIX + str(uuid.uuid4()),
+                node_id=environ['NODE_ID'],
+                dest_node_id=distant_node_id,
+            )
 
             received = await self.send_node_setup(
                 researcher_id,
@@ -525,9 +384,9 @@
 
         # sign inner payload
         signed = Serializer.dumps({
-            'message': message.get_dict(),
+            'message': message.to_dict(),
             'signature': local_node_private_key.private_key.sign(
-                Serializer.dumps(message.get_dict()),
+                Serializer.dumps(message.to_dict()),
                 padding.PSS(
                     mgf=padding.MGF1(hashes.SHA256()),
                     salt_length=padding.PSS.MAX_LENGTH
@@ -547,50 +406,13 @@
                     label=None,
                 ),
             )
-<<<<<<< HEAD
             for i in range(0, len(signed), _CHUNK_SIZE)
         ], salt
 
-=======
-            for chunk in payload
-        ]
-    except ValueError as e:
-        raise FedbiomedNodeToNodeError(
-            f"{ErrorNumbers.FB324.value}: cannot decrypt payload: {e}"
-        ) from e
-
-    decrypted = Serializer.loads(bytes().join(decrypted_chunks))
-
-    if not isinstance(decrypted, dict) or not set(("message", "signature")) <= set(
-        decrypted
-    ):
-        raise FedbiomedNodeToNodeError(
-            f"{ErrorNumbers.FB324.value}: bad inner payload format "
-            f"in received message"
-        )
-
-    # verify inner payload
-    try:
-        distant_node_public_key.verify(
-            decrypted["signature"],
-            Serializer.dumps(decrypted["message"]),
-            padding.PSS(
-                mgf=padding.MGF1(hashes.SHA256()), salt_length=padding.PSS.MAX_LENGTH
-            ),
-            hashes.SHA256(),
-        )
-    except InvalidSignature as e:
-        raise FedbiomedNodeToNodeError(
-            f"{ErrorNumbers.FB324.value}: cannot verify payload integrity: {e}"
-        ) from e
-
-    return Message.from_dict(decrypted["message"])
->>>>>>> c745d702
-
-    async def format_incoming_overlay(self, overlay_msg: dict) -> InnerMessage:
+
+    async def format_incoming_overlay(self, overlay_msg: OverlayMessage) -> InnerMessage:
         """Retrieves inner message from overlay message payload.
 
-<<<<<<< HEAD
         Check signature, decrypt, deserialize the inner message
 
         Args:
@@ -606,15 +428,15 @@
             FedbiomedNodeToNodeError: cannot verify payload integrity
             FedbiomedNodeToNodeError: sender/dest node ID don't match in overlay and inner message
         """
-        payload = overlay_msg['overlay']
+        payload = overlay_msg.overlay
         # check payload types (not yet done by message type checks, only checks it's a list)
         if not all(isinstance(p, bytes) for p in payload):
             raise FedbiomedNodeToNodeError(f'{ErrorNumbers.FB324.value}: bad type for node to node payload')
 
         local_node_private_key, distant_node_public_key = await self._setup_use_channel_keys(
-            overlay_msg['node_id'],
-            overlay_msg['researcher_id'],
-            overlay_msg['setup']
+            overlay_msg.node_id,
+            overlay_msg.researcher_id,
+            overlay_msg.setup
         )
 
         # decode and ensure only node2node (inner) messages are received
@@ -665,17 +487,17 @@
             raise FedbiomedNodeToNodeError(
                 f'{ErrorNumbers.FB324.value}: cannot verify payload integrity: {e}') from e
 
-        inner_msg = NodeToNodeMessages.format_incoming_message(decrypted['message'])
+        inner_msg = Message.from_dict(decrypted['message'])
 
         # Node ID mismatch reveals either (1) malicious peer forging message (2) application internal error
-        if inner_msg.get_param('node_id') != overlay_msg['node_id']:
+        if inner_msg.node_id != overlay_msg.node_id:
             raise FedbiomedNodeToNodeError(
                 f'{ErrorNumbers.FB324.value}: Source node ID mismatch for overlay message '
-                f'inner_node_id={inner_msg.get_param("node_id")} overlay_node_id={overlay_msg["node_id"]}')
-        if inner_msg.get_param('dest_node_id') != overlay_msg['dest_node_id']:
+                f'inner_node_id={inner_msg.node_id} overlay_node_id={overlay_msg.node_id}')
+        if inner_msg.dest_node_id != overlay_msg.dest_node_id:
             raise FedbiomedNodeToNodeError(
                 f'{ErrorNumbers.FB324.value}: Destination node ID mismatch for overlay message '
-                f'inner_node_id={inner_msg.get_param("dest_node_id")} overlay_node_id={overlay_msg["dest_node_id"]}')
+                f'inner_node_id={inner_msg.dest_node_id} overlay_node_id={overlay_msg.dest_node_id}')
 
         return inner_msg
 
@@ -696,52 +518,15 @@
                 True if channel is ready, False if channel not ready after timeout
         """
         overlay, salt = await self.format_outgoing_overlay(message, researcher_id, True)
-        message_overlay = NodeMessages.format_outgoing_message(
-            {
-                'researcher_id': researcher_id,
-                'node_id': environ['NODE_ID'],
-                'dest_node_id': node,
-                'overlay': overlay,
-                'setup': True,
-                'salt': salt,
-                'command': 'overlay',
-            })
-
-        self._grpc_client.send(message_overlay)
-=======
-def send_nodes(
-    grpc_client: GrpcController,
-    pending_requests: EventWaitExchange,
-    researcher_id: str,
-    nodes: List[str],
-    messages: List[InnerMessage],
-) -> Tuple[bool, List[Any]]:
-    """Send message to some other nodes using overlay communications.
-
-    Args:
-        grpc_client: object managing the communication with other components
-        pending_requests: object for receiving overlay node to node reply messages
-        researcher_id: unique ID of researcher connecting the nodes
-        nodes: list of node IDs of the destination nodes
-        messages: list of the inner messages for the destination nodes
-    Returns:
-        status: True if all messages are received
-        replies: List of replies from each node.
-    """
-    request_ids = []
-
-    for node, message in zip(nodes, messages):
         message_overlay = OverlayMessage(
             researcher_id=researcher_id,
-            node_id=environ["NODE_ID"],
+            node_id=environ['NODE_ID'],
             dest_node_id=node,
-            overlay=format_outgoing_overlay(message),
+            overlay=overlay,
+            setup=True,
+            salt=salt,
         )
 
-        grpc_client.send(message_overlay)
-
-        if isinstance(message, InnerRequestReply):
-            request_ids += [message.get_param("request_id")]
->>>>>>> c745d702
+        self._grpc_client.send(message_overlay)
 
         return await self._channel_keys.wait_ready_channel(node)