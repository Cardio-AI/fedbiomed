# This file is originally part of Fed-BioMed
# SPDX-License-Identifier: Apache-2.0

'''
Core code of the node component.
'''
from typing import Optional, Union, Callable

from fedbiomed.common.constants import ErrorNumbers
from fedbiomed.common.exceptions import FedbiomedMessageError
from fedbiomed.common.logger import logger
from fedbiomed.common.message import NodeMessages, SecaggDeleteRequest, SecaggRequest, \
    TrainRequest, ErrorMessage
from fedbiomed.common.tasks_queue import TasksQueue

from fedbiomed.transport.controller import GrpcController
from fedbiomed.transport.client import ResearcherCredentials

from fedbiomed.node.environ import environ
from fedbiomed.node.history_monitor import HistoryMonitor
from fedbiomed.node.dataset_manager import DatasetManager
from fedbiomed.node.training_plan_security_manager import TrainingPlanSecurityManager
from fedbiomed.node.round import Round
from fedbiomed.node.secagg import SecaggSetup
from fedbiomed.node.secagg_manager import SecaggManager
<<<<<<< HEAD
from fedbiomed.node.requests import ProtocolManager, PendingRequests
=======
from fedbiomed.node.requests import NodeToNodeRouter, PendingRequests
>>>>>>> dae7a6e1


class Node:
    """Core code of the node component.

    Defines the behaviour of the node, while communicating
    with the researcher through the `Messaging`, parsing messages from the researcher,
    etiher treating them instantly or queuing them,
    executing tasks requested by researcher stored in the queue.
    """

    def __init__(self,
                 dataset_manager: DatasetManager,
                 tp_security_manager: TrainingPlanSecurityManager,
                 node_args: Union[dict, None] = None):
        """Constructor of the class.

        Attributes:
            dataset_manager: `DatasetManager` object for managing the node's datasets.
            tp_security_manager: `TrainingPlanSecurityManager` object managing the node's training plans.
            node_args: Command line arguments for node.
        """

        self._tasks_queue = TasksQueue(environ['MESSAGES_QUEUE_DIR'], environ['TMP_DIR'])
        # TODO: extend for multiple researchers, currently expect only one
        res = environ["RESEARCHERS"][0]
        self._grpc_client = GrpcController(
            node_id=environ["ID"],
            researchers=[ResearcherCredentials(port=res['port'], host=res['ip'], certificate=res['certificate'])],
            on_message=self.on_message,
        )
<<<<<<< HEAD
        # Note: `PendingRequests` `ProtocolManager` and `GrpcController` should not be changed to singleton.
        # When implementing multiple researchers, there will probably be one per researcher.
        self._pending_requests = PendingRequests()
        self._protocol_manager = ProtocolManager(self._grpc_client, self._pending_requests)
=======
        # Note: `PendingRequests` `NodeToNodeRouter` and `GrpcController` should not be changed to singleton.
        # When implementing multiple researchers, there will probably be one per researcher.
        self._pending_requests = PendingRequests()
        self._n2n_router = NodeToNodeRouter(self._grpc_client, self._pending_requests)
>>>>>>> dae7a6e1
        self.dataset_manager = dataset_manager
        self.tp_security_manager = tp_security_manager

        self.node_args = node_args

    def add_task(self, task: dict):
        """Adds a task to the pending tasks queue.

        Args:
            task: A `Message` object describing a training task
        """
        self._tasks_queue.add(task)

    def on_message(self, msg: dict, topic: str = None):
        """Handler to be used with `Messaging` class (ie the messager).

        Called when a  message arrives through the `Messaging`.
        It reads and triggers instructions received by node from Researcher,
        mainly:
        - ping requests,
        - train requests (then a new task will be added on node's task queue),
        - search requests (for searching data in node's database).

        Args:
            msg: Incoming message from Researcher.
                Must contain key named `command`, describing the nature
                of the command (ping requests, train requests,
                or search requests).
                Should be formatted as a `Message`.
            topic: Messaging topic name, decision (specially on researcher) may
                be done regarding of the topic. Currently unused.
        """
        # TODO: describe all exceptions defined in this method
        no_print = ["aggregator_args", "aux_vars", "params", "training_plan"]
        msg_print = {key: value for key, value in msg.items() if key not in no_print}
        logger.debug('Message received: ' + str(msg_print))
        try:
            # get the request from the received message (from researcher)
            command = msg['command']
            request = NodeMessages.format_incoming_message(msg).get_dict()
            if command in ['train', 'secagg']:
                # add training task to queue
                self.add_task(request)
            elif command == 'secagg-delete':
                self._task_secagg_delete(NodeMessages.format_incoming_message(msg))
<<<<<<< HEAD
            elif command == 'overlay-forward':
                self._task_overlay_forward(msg)
=======
            elif command == 'overlay':
                self._n2n_router.submit(msg)
>>>>>>> dae7a6e1
            elif command == 'ping':
                self._grpc_client.send(
                    NodeMessages.format_outgoing_message(
                        {
                            'researcher_id': msg['researcher_id'],
                            'request_id': msg['request_id'],
                            'node_id': environ['NODE_ID'],
                            'success': True,
                            'command': 'pong'
                        }))
            elif command == 'search':
                # Look for databases matching the tags
                databases = self.dataset_manager.search_by_tags(msg['tags'])
                if len(databases) != 0:
                    databases = self.dataset_manager.obfuscate_private_information(databases)
                self._grpc_client.send(NodeMessages.format_outgoing_message(
                    {'request_id': msg['request_id'],
                     'success': True,
                     'command': 'search',
                     'node_id': environ['NODE_ID'],
                     'researcher_id': msg['researcher_id'],
                     'databases': databases,
                     'count': len(databases)}))

            elif command == 'list':
                # Get list of all datasets
                databases = self.dataset_manager.list_my_data(verbose=False)
                databases = self.dataset_manager.obfuscate_private_information(databases)
                self._grpc_client.send(NodeMessages.format_outgoing_message(
                    {'success': True,
                     'request_id': msg['request_id'],
                     'command': 'list',
                     'node_id': environ['NODE_ID'],
                     'researcher_id': msg['researcher_id'],
                     'databases': databases,
                     'count': len(databases),
                     }))
            elif command == 'approval':
                # Ask for training plan approval
                reply = self.tp_security_manager.reply_training_plan_approval_request(request)
                self._grpc_client.send(reply)
            elif command == 'training-plan-status':
                # Check is training plan approved
                reply = self.tp_security_manager.reply_training_plan_status_request(request)
                self._grpc_client.send(reply)
            else:
                raise NotImplementedError('Command not found')

        except NotImplementedError:
            resid = msg.get('researcher_id', 'unknown_researcher_id')
            self.send_error(ErrorNumbers.FB301,
                            extra_msg=f"Command `{command}` is not implemented",
                            researcher_id=resid)
        except KeyError:
            # FIXME: this error could be raised for other missing keys (eg
            # researcher_id, ....)
            resid = msg.get('researcher_id', 'unknown_researcher_id')
            self.send_error(ErrorNumbers.FB301,
                            extra_msg="'command' property was not found",
                            researcher_id=resid)
        except FedbiomedMessageError:  # Message was not properly formatted
            resid = msg.get('researcher_id', 'unknown_researcher_id')
            self.send_error(ErrorNumbers.FB301,
                            extra_msg='Message was not properly formatted',
                            researcher_id=resid)
        except TypeError:  # Message was not serializable
            resid = msg.get('researcher_id', 'unknown_researcher_id')
            self.send_error(ErrorNumbers.FB301,
                            extra_msg='Message was not serializable',
                            researcher_id=resid)

    def _task_overlay_forward(self, overlay_msg: dict) -> None:
        """Handle overlay message.

        Args:
            msg: Dict of an overlay forward message
        """
        self._protocol_manager.submit(overlay_msg)

    def _task_secagg_delete(self, msg: SecaggDeleteRequest) -> None:
        """Parse a given secagg delete task message and execute secagg delete task.

        Args:
            msg: `SecaggDeleteRequest` message object to parse
        """

        secagg_id = msg.get_param('secagg_id')

        reply = {
            'researcher_id': msg.get_param('researcher_id'),
            'secagg_id': secagg_id,
            'request_id': msg.request_id,
            'command': 'secagg-delete'}

        try:
            secagg_manager = SecaggManager(element=msg.get_param('element'))()
        except Exception as e:
            message = f'{ErrorNumbers.FB321.value}: Can not instantiate SecaggManager object {e}'
            logger.error(message)
            return self.reply({"success": False, "msg": message, **reply})

        try:
            status = secagg_manager.remove(secagg_id=secagg_id,
                                           experiment_id=msg.get_param('experiment_id'))
            if status:
                message = 'Delete request is successful'
            else:
                message = f"{ErrorNumbers.FB321.value}: no such secagg context element in node database for " \
                          f"node_id={environ['NODE_ID']} secagg_id={secagg_id}"
        except Exception as e:
            message = f"{ErrorNumbers.FB321.value}: error during secagg delete on node_id={environ['NODE_ID']} " \
                      f'secagg_id={secagg_id}: {e}'
            logger.error(message)
            status = False

        return self.reply({"success": status, "msg": message, **reply})

    def _task_secagg(self, msg: SecaggRequest) -> None:
        """Parse a given secagg setup task message and execute secagg task.

        Args:
            msg: `SecaggRequest` message object to parse
        """
        setup_arguments = {key: value for (key, value) in msg.get_dict().items()}

        # Needed when using node to node communications
        #
        # Currently used only for Diffie-Hellman keys
        # but we can add it for all secagg for future extension (in-app Shamir for Joye-Libert secagg)
        setup_arguments['grpc_client'] = self._grpc_client
        setup_arguments['pending_requests'] = self._pending_requests

        try:
            secagg = SecaggSetup(**setup_arguments)()
        except Exception as error_message:
            logger.error(error_message)
            return self.reply({"researcher_id": msg.get_param('researcher_id'),
                               "secagg_id": msg.get_param('secagg_id'),
                               'request_id': msg.request_id,
                               "msg": str(error_message),
                               "success": False,
                               "command": "secagg"})

        reply = secagg.setup()
        reply["request_id"] = msg.request_id

        return self.reply(reply)

    def parser_task_train(self, msg: TrainRequest) -> Union[Round, None]:
        """Parses a given training task message to create a round instance

        Args:
            msg: `TrainRequest` message object to parse

        Returns:
            a `Round` object for the training to perform, or None if no training
        """
        round_ = None
        # msg becomes a TrainRequest object
        hist_monitor = HistoryMonitor(experiment_id=msg.get_param('experiment_id'),
                                      researcher_id=msg.get_param('researcher_id'),
                                      send=self._grpc_client.send)

        dataset_id = msg.get_param('dataset_id')
        data = self.dataset_manager.get_by_id(dataset_id)

        if data is None:
            logger.error('Did not found proper data in local datasets '
                         f'on node={environ["NODE_ID"]}')
            self._grpc_client.send(NodeMessages.format_outgoing_message(
                {'command': "error",
                 'request_id': msg.request_id,
                 'node_id': environ['NODE_ID'],
                 'researcher_id': msg.get_param('researcher_id'),
                 'errnum': ErrorNumbers.FB313.name,
                 'extra_msg': "Did not found proper data in local datasets"}
            ))
        else:
            dlp_and_loading_block_metadata = None
            if 'dlp_id' in data:
                dlp_and_loading_block_metadata = self.dataset_manager.get_dlp_by_id(data['dlp_id'])

            round_ = Round(training_plan=msg.get_param('training_plan'),
                           training_plan_class=msg.get_param('training_plan_class'),
                           model_kwargs=msg.get_param('model_args') or {},
                           training_kwargs=msg.get_param('training_args') or {},
                           training=msg.get_param('training') or False,
                           dataset=data,
                           params=msg.get_param('params'),
                           experiment_id=msg.get_param('experiment_id'),
                           researcher_id=msg.get_param('researcher_id'),
                           history_monitor=hist_monitor,
                           aggregator_args=msg.get_param('aggregator_args') or None,
                           node_args=self.node_args,
                           round_number=msg.get_param('round'),
                           dlp_and_loading_block_metadata=dlp_and_loading_block_metadata,
                           aux_vars=msg.get_param('aux_vars'))

            # the round raises an error if it cannot initialize
            err_msg = round_.initialize_arguments(msg.get_param('state_id'))
            if err_msg is not None:
                self._grpc_client.send(
                    NodeMessages.format_outgoing_message(
                        {   'command': 'error',
                            'node_id': environ['NODE_ID'],
                            'errnum': ErrorNumbers.FB300,
                            'researcher_id': msg.get_param('researcher_id'),
                            'extra_msg': "Could not initialize arguments."}
                    ))

        return round_

    def task_manager(self):
        """Manages training tasks in the queue.
        """

        while True:
            item = self._tasks_queue.get()
            # don't want to treat again in case of failure
            self._tasks_queue.task_done()

            logger.info(f"[TASKS QUEUE] Task received by task manager: Command: "
                        f"{item['command']} Researcher: {item['researcher_id']} "
                        f"Experiment: {item.get('experiment_id')}")

            try:

                item = NodeMessages.format_incoming_message(item)
                command = item.get_param('command')
            except Exception as e:
                # send an error message back to network if something wrong occured
                self._grpc_client.send(
                    NodeMessages.format_outgoing_message(
                        {
                            'command': 'error',
                            'extra_msg': str(e),
                            'node_id': environ['NODE_ID'],
                            'researcher_id': 'NOT_SET',
                            'errnum': ErrorNumbers.FB300.name
                        }
                    )
                )
            else:
                if command == 'train':
                    try:
                        round = self.parser_task_train(item)

                        # once task is out of queue, initiate training rounds
                        if round is not None:
                            # Runs model training and send message using callback
                            msg = round.run_model_training(
                                secagg_arguments={
                                    'secagg_servkey_id': item.get_param('secagg_servkey_id'),
                                    'secagg_biprime_id': item.get_param('secagg_biprime_id'),
                                    'secagg_random': item.get_param('secagg_random'),
                                    'secagg_clipping_range': item.get_param('secagg_clipping_range')
                                }
                            )
                            msg.request_id = item.request_id
                            self._grpc_client.send(msg)

                            # clean out `Round` objects (eg temporary files)
                            # don't wait for garbage collection
                            del round
                    except Exception as e:
                        # send an error message back to network if something
                        # wrong occured
                        self._grpc_client.send(
                            NodeMessages.format_outgoing_message(
                                {
                                    'command': 'error',
                                    'extra_msg': 'Round error: ' + str(e),
                                    'node_id': environ['NODE_ID'],
                                    'researcher_id': item.get_param('researcher_id'),
                                    'errnum': ErrorNumbers.FB300.name
                                }
                            )
                        )
                        logger.debug(f"{ErrorNumbers.FB300.value}: {e}")
                elif command == 'secagg':
                    self._task_secagg(item)
                else:
                    errmess = f'{ErrorNumbers.FB319.value}: "{command}"'
                    logger.error(errmess)
                    self.send_error(errnum=ErrorNumbers.FB319, extra_msg=errmess)

    def start_protocol(self) -> None:
<<<<<<< HEAD
        """Start the protocol manager thread, for handling node to node message"""
        self._protocol_manager.start()
=======
        """Start the node to node router thread, for handling node to node message"""
        self._n2n_router.start()
>>>>>>> dae7a6e1

    def start_messaging(self, on_finish: Optional[Callable] = None):
        """Calls the start method of messaging class.

        Args:
            on_finish: Called when the tasks for handling all known researchers have finished.
                Callable has no argument.
        """
        self._grpc_client.start(on_finish)

    def is_connected(self) -> bool:
        """Checks if node is ready for communication with researcher

        Returns:
            True if node is ready, False if node is not ready
        """
        return self._grpc_client.is_connected()

    def reply(self, msg: dict):
        """Send reply to researcher

        Args:
            msg:

        """

        try:
            reply = NodeMessages.format_outgoing_message(
                {'node_id': environ['ID'],
                 **msg}
            )
        except FedbiomedMessageError as e:
            logger.error(f"{ErrorNumbers.FB601.value}: {e}")
            self.send_error(errnum=ErrorNumbers.FB601, extra_msg=f"{ErrorNumbers.FB601.value}: Can not reply "
                                                                 f"due to incorrect message type {e}.")
        except Exception as e:
            logger.error(f"{ErrorNumbers.FB601.value} Unexpected error while creating node reply message {e}")
            self.send_error(errnum=ErrorNumbers.FB601, extra_msg=f"{ErrorNumbers.FB601.value}: "
                                                                 f"Unexpected error occurred")

        else:
            self._grpc_client.send(reply)



    def send_error(
            self,
            errnum: ErrorNumbers,
            extra_msg: str = "",
            researcher_id: str = "<unknown>",
            broadcast: bool = False
    ):
        """Sends an error message.

        It is a wrapper of `Messaging.send_error()`.

        Args:
            errnum: Code of the error.
            extra_msg: Additional human readable error message.
            researcher_id: Destination researcher.
        """

        #
        try:
            self._grpc_client.send(
                ErrorMessage(
                    command='error',
                    errnum=errnum.name,
                    node_id=environ['NODE_ID'],
                    extra_msg=extra_msg,
                    researcher_id=researcher_id
                ),
                broadcast=broadcast
            )
        except Exception as e:
            # TODO: Need to keep message local, cannot send error
            logger.error(f"{ErrorNumbers.FB601.value}: Cannot send error message: {e}")<|MERGE_RESOLUTION|>--- conflicted
+++ resolved
@@ -23,11 +23,7 @@
 from fedbiomed.node.round import Round
 from fedbiomed.node.secagg import SecaggSetup
 from fedbiomed.node.secagg_manager import SecaggManager
-<<<<<<< HEAD
-from fedbiomed.node.requests import ProtocolManager, PendingRequests
-=======
 from fedbiomed.node.requests import NodeToNodeRouter, PendingRequests
->>>>>>> dae7a6e1
 
 
 class Node:
@@ -59,17 +55,10 @@
             researchers=[ResearcherCredentials(port=res['port'], host=res['ip'], certificate=res['certificate'])],
             on_message=self.on_message,
         )
-<<<<<<< HEAD
-        # Note: `PendingRequests` `ProtocolManager` and `GrpcController` should not be changed to singleton.
-        # When implementing multiple researchers, there will probably be one per researcher.
-        self._pending_requests = PendingRequests()
-        self._protocol_manager = ProtocolManager(self._grpc_client, self._pending_requests)
-=======
         # Note: `PendingRequests` `NodeToNodeRouter` and `GrpcController` should not be changed to singleton.
         # When implementing multiple researchers, there will probably be one per researcher.
         self._pending_requests = PendingRequests()
         self._n2n_router = NodeToNodeRouter(self._grpc_client, self._pending_requests)
->>>>>>> dae7a6e1
         self.dataset_manager = dataset_manager
         self.tp_security_manager = tp_security_manager
 
@@ -115,13 +104,8 @@
                 self.add_task(request)
             elif command == 'secagg-delete':
                 self._task_secagg_delete(NodeMessages.format_incoming_message(msg))
-<<<<<<< HEAD
-            elif command == 'overlay-forward':
-                self._task_overlay_forward(msg)
-=======
             elif command == 'overlay':
                 self._n2n_router.submit(msg)
->>>>>>> dae7a6e1
             elif command == 'ping':
                 self._grpc_client.send(
                     NodeMessages.format_outgoing_message(
@@ -192,14 +176,6 @@
             self.send_error(ErrorNumbers.FB301,
                             extra_msg='Message was not serializable',
                             researcher_id=resid)
-
-    def _task_overlay_forward(self, overlay_msg: dict) -> None:
-        """Handle overlay message.
-
-        Args:
-            msg: Dict of an overlay forward message
-        """
-        self._protocol_manager.submit(overlay_msg)
 
     def _task_secagg_delete(self, msg: SecaggDeleteRequest) -> None:
         """Parse a given secagg delete task message and execute secagg delete task.
@@ -409,13 +385,8 @@
                     self.send_error(errnum=ErrorNumbers.FB319, extra_msg=errmess)
 
     def start_protocol(self) -> None:
-<<<<<<< HEAD
-        """Start the protocol manager thread, for handling node to node message"""
-        self._protocol_manager.start()
-=======
         """Start the node to node router thread, for handling node to node message"""
         self._n2n_router.start()
->>>>>>> dae7a6e1
 
     def start_messaging(self, on_finish: Optional[Callable] = None):
         """Calls the start method of messaging class.
