--- conflicted
+++ resolved
@@ -16,11 +16,7 @@
 
 from fedbiomed.node.environ import environ
 from fedbiomed.node.history_monitor import HistoryMonitor
-<<<<<<< HEAD
-from fedbiomed.node.dataset_manager import DataSetManager
-=======
 from fedbiomed.node.dataset_manager import DatasetManager
->>>>>>> 8bc6e0a0
 from fedbiomed.node.model_manager import ModelManager
 from fedbiomed.node.round import Round
 
@@ -34,11 +30,7 @@
     requested by researcher stored in a queue.
     """
     def __init__( self,
-<<<<<<< HEAD
-                  dataset_manager: DataSetManager,
-=======
                   dataset_manager: DatasetManager,
->>>>>>> 8bc6e0a0
                   model_manager: ModelManager,
                   node_args: Union[dict, None] = None):
 
