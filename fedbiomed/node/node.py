<<<<<<< HEAD
from json import decoder
import uuid
=======
>>>>>>> 6fde9a06

from json import decoder
from typing import Optional, Union, Dict, Any

from fedbiomed.common import json
from fedbiomed.common.tasks_queue import TasksQueue
from fedbiomed.common.messaging import Messaging,  MessagingType
from fedbiomed.common.message import NodeMessages
from fedbiomed.node.environ import CLIENT_ID, MESSAGES_QUEUE_DIR, TMP_DIR, MQTT_BROKER, MQTT_BROKER_PORT
from fedbiomed.node.history_logger import HistoryLogger
from fedbiomed.node.round import Round
from fedbiomed.node.data_manager import Data_manager

import validators


<<<<<<< HEAD
    def __init__(self, data_manager):
=======
class Node:
    """ Defines the behaviour of the node, while communicating
    with researcher through Messager, and executing / parsing task 
    requested by researcher stored in a queue.
    """
    def __init__(self, data_manager: Data_manager):

>>>>>>> 6fde9a06
        self.tasks_queue = TasksQueue(MESSAGES_QUEUE_DIR, TMP_DIR)
        self.messaging = Messaging(self.on_message, MessagingType.NODE,
                                   CLIENT_ID, MQTT_BROKER, MQTT_BROKER_PORT)
        self.data_manager = data_manager
        self.rounds = []

    def add_task(self, task: dict):
        """This method adds a task to the queue

        Args:
            task (dict): is a Message object describing a training task
        """
        self.tasks_queue.add(task)

<<<<<<< HEAD
    def on_message(self, msg: dict):
=======
    def on_message(self, msg: Dict[str, Any]):
        """Handler to be used with `Messaging` class (ie with messager).
        It is called when a  messsage arrive through the messager
        It reads and triggers instruction received by node from Researcher,
        mainly:
        - ping requests,
        - train requests (then a new task will be added on node 's task queue),
        - search requests (for searching data in node's database).

        Args:
            msg (Dict[str, Any]): incoming message from Researcher.
            Must contain key named `command`, describing the nature
            of the command (ping requests, train requests,
            or search requests).


        """
        # TODO: describe all exceptions defined in this method
>>>>>>> 6fde9a06
        print('[CLIENT] Message received: ', msg)

        try:
            # get the request from the received message (from researcher)
            command = msg['command']
            request = NodeMessages.request_create(msg).get_dict()
            if command == 'train':
                # add training task to queue
                self.add_task(request)
            elif command == 'ping':
                self.messaging.send_message(NodeMessages.reply_create(
                    {'success': True, 'client_id': CLIENT_ID,
                     'researcher_id': msg['researcher_id'],
                     'command': 'ping'}
                                        ).get_dict())
            elif command == 'search':
                # Look for databases matching the tags
                databases = self.data_manager.search_by_tags(msg['tags'])
                if len(databases) != 0:
                    # remove path from search to avoid privacy issues
                    for d in databases:
                        d.pop('path', None)

                    self.messaging.send_message(NodeMessages.reply_create(
                        {'success': True,
                         "command": "search",
                         'client_id': CLIENT_ID,
                         'researcher_id': msg['researcher_id'],
                         'databases': databases,
                         'count': len(databases)}).get_dict())
            else:
                raise NotImplementedError('Command not found')
        except decoder.JSONDecodeError:
            resid = 'researcher_id' in msg.keys(
            ) and msg['researcher_id'] or 'unknown_researcher_id'
            self.messaging.send_message(NodeMessages.reply_create(
                {'success': False,
                 'command': "error",
                 'client_id': CLIENT_ID,
                 'researcher_id': resid,
                 'msg': "Not able to deserialize the message"}).get_dict())
        except NotImplementedError:
            resid = 'researcher_id' in msg.keys(
            ) and msg['researcher_id'] or 'unknown_researcher_id'
            self.messaging.send_message(NodeMessages.reply_create(
                {'success': False,
                 'command': "error",
                 'client_id': CLIENT_ID,
                 'researcher_id': resid,
                 'msg': f"Command `{command}` is not implemented"}).get_dict())
        except KeyError:
            resid = 'researcher_id' in msg.keys(
            ) and msg['researcher_id'] or 'unknown_researcher_id'
            self.messaging.send_message(NodeMessages.reply_create(
                {'success': False,
                 'command': "error",
                 'client_id': CLIENT_ID,
                 'researcher_id': resid,
                 'msg': "'command' property was not found"}).get_dict())
        except TypeError:  # Message was not serializable
            resid = 'researcher_id' in msg.keys(
            ) and msg['researcher_id'] or 'unknown_researcher_id'
            self.messaging.send_message(NodeMessages.reply_create(
                {'success': False,
                 'command': "error",
                 'client_id': CLIENT_ID,
                 'researcher_id': resid,
                 'msg': 'Message was not serializable'}).get_dict())

    def parser_task(self, msg: Union[bytes, str, Dict[str, Any]]):
        """ This method parses a given task message to create a round instance

        Args:
            msg (Union[bytes, str, Dict[str, Any]]): serialized Message object
            to parse (or that have been parsed)
        """
        if isinstance(msg, str) or isinstance(msg, bytes):
            msg = json.deserialize_msg(msg)
        msg = NodeMessages.request_create(msg)
        # msg becomes a TrainRequest object
        logger = HistoryLogger(job_id=msg.get_param(
            'job_id'), researcher_id=msg.get_param('researcher_id'),
                               client=self.messaging)
        # Get arguments for the model and training
        model_kwargs = msg.get_param('model_args') or {}
        training_kwargs = msg.get_param('training_args') or {}
        model_url = msg.get_param('model_url')
        model_class = msg.get_param('model_class')
        params_url = msg.get_param('params_url')
        job_id = msg.get_param('job_id')
        researcher_id = msg.get_param('researcher_id')

        assert model_url is not None, 'URL for model on repository not found.'
        assert validators.url(
            model_url), 'URL for model on repository is not valid.'
        assert model_class is not None, 'classname for the model and training routine was not found in message.'
        assert isinstance(
            model_class, str), '`model_class` must be a string corresponding to the classname for the model and training routine in the repository'
        
        self.rounds = []  # store here rounds associated to each dataset_id
        # (so it is possible to train model on several dataset per round)
                
        if CLIENT_ID in msg.get_param('training_data'):
            for dataset_id in msg.get_param('training_data')[CLIENT_ID]:
                alldata = self.data_manager.search_by_id(dataset_id)
                if len(alldata) != 1 or not 'path' in alldata[0].keys():
                    # TODO: create a data structure for messaging
                    # (ie an object creating a dict with field accordingly)
                    # FIXME: 'the confdition above depends on database model
                    # if database model changes (ie `path` field removed/
                    # modified);
                    # condition above is likely to be false 
                    self.messaging.send_message(NodeMessages.reply_create(
                        {'success': False,
                         'command': "error",
                         'client_id': CLIENT_ID,
                         'researcher_id': researcher_id,
                         'msg': "Did not found proper data in local datasets"}
                        ).get_dict())
                else:
                    self.rounds.append(Round(model_kwargs,
                        training_kwargs,
                        alldata[0],
                        model_url,
                        model_class,
                        params_url,
                        job_id,
                        researcher_id,
                        logger))

    def task_manager(self):
        """ This method manages training tasks in the queue
        """

        while True:
            item = self.tasks_queue.get()

            try:
                print('[TASKS QUEUE] Item:', item)
                self.parser_task(item)
                # once task is out of queue, initiate training rounds
                for round in self.rounds:
                    # iterate over each dataset found  
                    # in the current round (here round refers
                    # to a round to be done on a specific dataset).
                    msg = round.run_model_training()
                    self.messaging.send_message(msg)

                self.tasks_queue.task_done()
            except Exception as e:
                # send an error message back to network if something
                # wrong occured
                self.messaging.send_message(NodeMessages.reply_create({'success': False,
                    "command": "error",
                    'msg': str(e), 'client_id': CLIENT_ID}).get_dict())

    def start_messaging(self, block: Optional[bool] = False):
        """This method calls the start method of messaging class

        Args:
            block (bool, optional): Defaults to False.
        """
        self.messaging.start(block)<|MERGE_RESOLUTION|>--- conflicted
+++ resolved
@@ -1,8 +1,5 @@
-<<<<<<< HEAD
 from json import decoder
 import uuid
-=======
->>>>>>> 6fde9a06
 
 from json import decoder
 from typing import Optional, Union, Dict, Any
@@ -19,9 +16,6 @@
 import validators
 
 
-<<<<<<< HEAD
-    def __init__(self, data_manager):
-=======
 class Node:
     """ Defines the behaviour of the node, while communicating
     with researcher through Messager, and executing / parsing task 
@@ -29,7 +23,6 @@
     """
     def __init__(self, data_manager: Data_manager):
 
->>>>>>> 6fde9a06
         self.tasks_queue = TasksQueue(MESSAGES_QUEUE_DIR, TMP_DIR)
         self.messaging = Messaging(self.on_message, MessagingType.NODE,
                                    CLIENT_ID, MQTT_BROKER, MQTT_BROKER_PORT)
@@ -44,9 +37,6 @@
         """
         self.tasks_queue.add(task)
 
-<<<<<<< HEAD
-    def on_message(self, msg: dict):
-=======
     def on_message(self, msg: Dict[str, Any]):
         """Handler to be used with `Messaging` class (ie with messager).
         It is called when a  messsage arrive through the messager
@@ -65,7 +55,6 @@
 
         """
         # TODO: describe all exceptions defined in this method
->>>>>>> 6fde9a06
         print('[CLIENT] Message received: ', msg)
 
         try:
