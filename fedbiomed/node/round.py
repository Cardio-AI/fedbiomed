'''
implementation of Round class of the node component
'''

import os
import sys
import time
import inspect
from typing import Union, Callable
import uuid

from fedbiomed.common.logger import logger
from fedbiomed.common.message import NodeMessages, TrainReply
from fedbiomed.common.repository import Repository
from fedbiomed.common.constants import ErrorNumbers

from fedbiomed.node.environ import environ
from fedbiomed.node.history_monitor import HistoryMonitor
from fedbiomed.node.model_manager import ModelManager
from fedbiomed.common.data import DataManager
from fedbiomed.common.exceptions import FedbiomedError, FedbiomedRoundError


class Round:
    """
    This class repesents the training part execute by a node in a given round
    """

    def __init__(self,
                 model_kwargs: dict = None,
                 training_kwargs: dict = None,
                 dataset: dict = None,
                 model_url: str = None,
                 model_class: str = None,
                 params_url: str = None,
                 job_id: str = None,
                 researcher_id: str = None,
                 history_monitor: HistoryMonitor = None,
                 node_args: Union[dict, None] = None):

        """Constructor of the class

        Args:
            - model_kwargs (dict): contains model args
            - training_kwargs (dict): contains model characteristics,
                especially input  dimension (key: 'in_features')
                and output dimension (key: 'out_features')
            - dataset ([dict]): dataset details to use in this round.
                It contains the dataset name, dataset's id,
                data path, its shape, its
                description...
            - model_url (str): url from which to download model
            - model_class (str): name of the training plan
                (eg 'MyTrainingPlan')
            - params_url (str): url from which to upload/dowload model params
            - job_id (str): job id
            - researcher_id (str): researcher id
            - history_monitor (HistoryMonitor)
            - node_args (Union[dict, None]): command line arguments for node. Can include:
                - gpu (bool): propose use a GPU device if any is available.
                - gpu_num (Union[int, None]): if not None, use the specified GPU device instead of default
                    GPU device if this GPU device is available.
                - gpu_only (bool): force use of a GPU device if any available, even if researcher
                    doesnt request for using a GPU.
        """
        self.model_kwargs = model_kwargs
        self.training_kwargs = training_kwargs
        self.dataset = dataset
        self.model_url = model_url
        self.model_class = model_class
        self.params_url = params_url
        self.job_id = job_id
        self.researcher_id = researcher_id
        self.history_monitor = history_monitor
        self.model_manager = ModelManager()
        self.node_args = node_args
        self.repository = Repository(environ['UPLOADS_URL'], environ['TMP_DIR'], environ['CACHE_DIR'])
        self.model = None
        self.training_data_loader = None
        self.testing_data_loader = None

    def run_model_training(self) -> TrainReply:
        """This method downloads model file; then runs the training of a model
        and finally uploads model params

        Returns:
            [NodeMessages]: returns the corresponding node message,
            trainReply instance
        """
        is_failed = False
        error_message = ''

        # Download model, training routine, execute it and return model results
        try:
            # module name cannot contain dashes
            import_module = 'my_model_' + str(uuid.uuid4().hex)
            status, _ = self.repository.download_file(self.model_url,
                                                      import_module + '.py')

            if (status != 200):
                is_failed = True
                error_message = "Cannot download model file: " + self.model_url
            else:
                if environ["MODEL_APPROVAL"]:
                    approved, model = self.model_manager.check_is_model_approved(os.path.join(environ["TMP_DIR"],
                                                                                              import_module + '.py'))
                    if not approved:
                        is_failed = True
                        error_message = f'Requested model is not approved by the node: {environ["NODE_ID"]}'
                    else:
                        logger.info(f'Model has been approved by the node {model["name"]}')

            if not is_failed:
                status, params_path = self.repository.download_file(
                    self.params_url,
                    'my_model_' + str(uuid.uuid4()) + '.pt')
                if (status != 200) or params_path is None:
                    is_failed = True
                    error_message = "Cannot download param file: " \
                                    + self.params_url

        except Exception as e:
            is_failed = True
            # FIXME: this will trigger if model is not approved by node
            error_message = "Cannot download model files:" + str(e)

        # import module, declare the model, load parameters
        if not is_failed:
            try:
                sys.path.insert(0, environ['TMP_DIR'])

                # import TrainingPlan created by Researcher on node
                exec('import ' + import_module, globals())
                sys.path.pop(0)

                # instantiate model as `train_class`
                train_class = eval(import_module + '.' + self.model_class)
                if self.model_kwargs is None or len(self.model_kwargs) == 0:
                    # case where no args have been found (default)
                    self.model = train_class()
                else:
                    # case where args have been found  (and passed)
                    self.model = train_class(self.model_kwargs)
            except Exception as e:
                is_failed = True
                error_message = "Cannot instantiate model object: " + str(e)

        # import model params into the model instance
        if not is_failed:
            try:
                self.model.load(params_path, to_params=False)
            except Exception as e:
                is_failed = True
                error_message = "Cannot initialize model parameters:" + str(e)

        # Run the training routine
        if not is_failed:
            # Caution: always provide values for node-side arguments
            # (history_monitor, node_args) especially if they are security
            # related, to avoid overloading by malicious researcher.
            #
            # We want to have explicit message in case of overloading attempt
            # (and continue training) though by default it fails with
            # "dict() got multiple values for keyword argument"
<<<<<<< HEAD
            node_side_args = ['monitor', 'node_args']
=======
            node_side_args = [ 'history_monitor', 'node_args' ]
>>>>>>> 5b026033
            for arg in node_side_args:
                if arg in self.training_kwargs:
                    del self.training_kwargs[arg]
                    logger.warning(f'Researcher trying to set node-side training parameter {arg}. '
                                   f' Maybe a malicious researcher attack.')

        # Split training and testing data
        if not is_failed:
            try:
                self._set_train_and_test_data()
            except FedbiomedError as e:
                is_failed = True
                # Just return error message as it is since it is already raise by Fed-BioMed
                error_message = str(e)

        if not is_failed:
            training_kwargs_with_history = dict(history_monitor=self.history_monitor,
                                                node_args=self.node_args,
                                                **self.training_kwargs)
            logger.info(f'training with arguments {training_kwargs_with_history}')

        if not is_failed:
            try:
                results = {}
                rtime_before = time.perf_counter()
                ptime_before = time.process_time()
                # rename training_data as data_loader
                self.model.training_routine(data_loader=self.training_data_loader,  # rename self.train_data_loader
                                            **training_kwargs_with_history)
                rtime_after = time.perf_counter()
                ptime_after = time.process_time()
            except Exception as e:
                is_failed = True
                error_message = "Cannot train model in round: " + str(e)

        if not is_failed:
            # Upload results
            results['researcher_id'] = self.researcher_id
            results['job_id'] = self.job_id
<<<<<<< HEAD
            results['model_params'] = self.model.after_training_params()
            results['history'] = self.monitor.history
=======
            results['model_params'] = model.after_training_params()
>>>>>>> 5b026033
            results['node_id'] = environ['NODE_ID']
            try:
                # TODO : should test status code but not yet returned
                # by upload_file
                filename = environ['TMP_DIR'] + '/node_params_' + str(uuid.uuid4()) + '.pt'
                self.model.save(filename, results)
                res = self.repository.upload_file(filename)
                logger.info("results uploaded successfully ")
            except Exception as e:
                is_failed = True
                error_message = "Cannot upload results: " + str(e)

        # end : clean the namespace
        try:
            del self.model
            del import_module
        except Exception:
            pass

        if not is_failed:
            return NodeMessages.reply_create({'node_id': environ['NODE_ID'],
                                              'job_id': self.job_id,
                                              'researcher_id': self.researcher_id,
                                              'command': 'train',
                                              'success': True,
                                              'dataset_id': self.dataset['dataset_id'],
                                              'params_url': res['file'],
                                              'msg': '',
                                              'timing': {
                                                  'rtime_training': rtime_after - rtime_before,
                                                  'ptime_training': ptime_after - ptime_before}
                                              }).get_dict()
        else:
            logger.error(error_message)
            return NodeMessages.reply_create({'node_id': environ['NODE_ID'],
                                              'job_id': self.job_id,
                                              'researcher_id': self.researcher_id,
                                              'command': 'train',
                                              'success': False,
                                              'dataset_id': '',
                                              'params_url': '',
                                              'msg': error_message,
                                              'timing': {}}).get_dict()

    def _set_train_and_test_data(self, test_ratio: float = 0):
        """
        Method for splitting training and testing data based on training plan type. It sets
        `dataset_path` for model and calls `training_data` method of training plan.

        Args:
            ratio (float) : The ratio that represent test partition. Default is 0, means that
                            all the samples will be used for training.

        Raises:

            FedbiomedRoundError: - When the method `training_data` of training plan
                                    has unsupported arguments.
                                 - Error while calling `training_data` method
                                 - If the return value of `training_data` is not an instance of
                                   `fedbiomed.common.data.DataManager`.
                                 - If `load` method of DataManager returns an error
        """

        # TODO: Discuss this part should this part be in the BaseTrainingPLan

        # Set requested data path for model training and testing
        self.model.set_dataset_path(self.dataset['path'])

        # Get batch size from training argument if it is not exist use 48
        batch_size = self.training_kwargs.get('batch_size', 48)

        training_plan_type = self.model.type()

        # Inspect the arguments of the method `training_data`, because this
        # part is defined by user might include invalid arguments
        parameters = inspect.signature(self.model.training_data).parameters
        args = list(parameters.keys())

        # Currently, training_data only accepts batch_size
        if len(args) > 1 and 'batch_size' not in args:
            raise FedbiomedRoundError(f"{ErrorNumbers.FB314.value}, `the arguments of `training_data` of training "
                                      f"plan contains unsupported argument. ")

        # Check batch_size is one of the argument of training_data method
        # `batch_size` is in used for only TorchTrainingPlan. If it is based to
        # sklearn, it will raise argument error
        try:
            if 'batch_size' in args:
                data_manager = self.model.training_data(batch_size=batch_size)
            else:
                data_manager = self.model.training_data()
        except Exception as e:
            raise FedbiomedRoundError(f"{ErrorNumbers.FB314.value}, `The method `training_data` of the "
                                      f"{str(training_plan_type.value)} has failed: {str(e)}")

        # Check whether training_data returns proper instance
        # it should be always Fed-BioMed DataManager
        if not isinstance(data_manager, DataManager):
            raise FedbiomedRoundError(f"{ErrorNumbers.FB314.value}: The method `training_data` should return an "
                                      f"object instance of `fedbiomed.common.data.DataManager`, "
                                      f"not {type(data_manager)}")

        # Specific datamanager based on training plan
        try:
            # This data manager can be data manager for PyTorch or Sk-Learn
            data_manager.load(tp_type=training_plan_type)
        except FedbiomedError as e:
            raise FedbiomedRoundError(f"{ErrorNumbers.FB314.value}: Error while loading data manager; {str(e)}")

        # All Framework based data managers have the same methods
        # If testing ratio is 0,
        # self.testing_data will be equal to None
        # self.testing_data will be equal to all samples
        # If testing ratio is 1,
        # self.testing_data will be equal to all samples
        # self.testing_data will be equal to None

        # Split dataset as train and test
        self.training_data_loader, self.testing_data_loader = data_manager.split(test_ratio=test_ratio)

        # If testing is inactive following method can be called to load all samples as train
        # self.train_data = sp.da_data_manager.load_all_samples()


<|MERGE_RESOLUTION|>--- conflicted
+++ resolved
@@ -162,11 +162,7 @@
             # We want to have explicit message in case of overloading attempt
             # (and continue training) though by default it fails with
             # "dict() got multiple values for keyword argument"
-<<<<<<< HEAD
-            node_side_args = ['monitor', 'node_args']
-=======
             node_side_args = [ 'history_monitor', 'node_args' ]
->>>>>>> 5b026033
             for arg in node_side_args:
                 if arg in self.training_kwargs:
                     del self.training_kwargs[arg]
@@ -206,12 +202,7 @@
             # Upload results
             results['researcher_id'] = self.researcher_id
             results['job_id'] = self.job_id
-<<<<<<< HEAD
             results['model_params'] = self.model.after_training_params()
-            results['history'] = self.monitor.history
-=======
-            results['model_params'] = model.after_training_params()
->>>>>>> 5b026033
             results['node_id'] = environ['NODE_ID']
             try:
                 # TODO : should test status code but not yet returned
