# This file is originally part of Fed-BioMed
# SPDX-License-Identifier: Apache-2.0

"""Secure Aggregation setup on the node"""
<<<<<<< HEAD
import inspect
from typing import List
=======
import random
import uuid
>>>>>>> 5b4bcfd5
from abc import ABC, abstractmethod
from enum import Enum
from typing import List, Union

from fedbiomed.common.certificate_manager import CertificateManager
from fedbiomed.common.constants import (
    REQUEST_PREFIX,
    ErrorNumbers,
    SecaggElementTypes,
)
from fedbiomed.common.exceptions import FedbiomedError, FedbiomedSecaggError
from fedbiomed.common.logger import logger
from fedbiomed.common.message import (
    AdditiveSSharingRequest,
    AdditiveSSSetupReply,
    ErrorMessage,
    KeyRequest,
    Message,
    SecaggReply,
)
from fedbiomed.common.secagg import (
    AdditiveSecret,
    AdditiveShare,
    AdditiveShares,
    DHKey,
    DHKeyAgreement,
)
from fedbiomed.common.synchro import EventWaitExchange
from fedbiomed.common.utils import get_default_biprime
from fedbiomed.node.environ import environ
<<<<<<< HEAD
from fedbiomed.node.secagg_manager import SKManager, DHManager, SecaggManager
from fedbiomed.node.requests import send_nodes, NodeToNodeRouter
=======
from fedbiomed.node.requests import send_nodes
from fedbiomed.node.secagg_manager import DHManager, SecaggManager, SKManager
from fedbiomed.transport.controller import GrpcController
>>>>>>> 5b4bcfd5

_CManager = CertificateManager(db_path=environ["DB_PATH"])


class SecaggBaseSetup(ABC):
    """
    Sets up a Secure Aggregation context element on the node side.
    """

    _REPLY_CLASS: Message = SecaggReply
    _min_num_parties: int = 3
    _secagg_manager: SecaggManager = None

    def __init__(
        self,
        researcher_id: str,
        secagg_id: str,
        parties: List[str],
        experiment_id: Union[str, None],
    ):
        """Constructor of the class.

        Args:
            researcher_id: ID of the researcher that requests setup
            secagg_id: ID of secagg context element for this setup request
            experiment_id: ID of the experiment to which this secagg context element
                is attached
            parties: List of parties participating in the secagg context element setup

        Raises:
            FedbiomedSecaggError: bad argument type or value
        """
        errmess: str = ""
        if len(parties) < self._min_num_parties:
            errmess = (
                f"{ErrorNumbers.FB318.value}: bad parameter `parties` : {parties} : need  "
                f"at least {self._min_num_parties} parties for secure aggregation, but got "
                f"{len(parties)}"
            )

        if researcher_id is None:
            errmess = (
                f"{ErrorNumbers.FB318.value}: argument `researcher_id` must be a non-None value"
            )

        if errmess:
            # if one of the above condition is met, raise error
            logger.error(errmess)
            raise FedbiomedSecaggError(errmess)

        # assign argument values
        self._researcher_id = researcher_id
        self._secagg_id = secagg_id
        self._experiment_id = experiment_id
        self._parties = parties
        self._element: SecaggElementTypes = None

    @property
    def researcher_id(self) -> str:
        """Getter for `researcher_id`

        Returns:
            researcher unique ID
        """
        return self._researcher_id

    @property
    def secagg_id(self) -> str:
        """Getter for `secagg_id`

        Returns:
            secagg context element unique ID
        """
        return self._secagg_id

    @property
    def experiment_id(self) -> str:
        """Getter for `experiment_id`

        Returns:
            ID of the experiment to which this secagg context element is attached
        """
        return self._experiment_id

    @property
    def element(self) -> Enum:
        """Getter for secagg context element type

        Returns:
            secagg context element name
        """

        return self._element

    def _create_secagg_reply(
        self, success: bool = True, message: str = "", **kwargs
    ) -> Message:
        """Create reply message for researcher after secagg setup phase.

        Args:
            success: `True` if secagg element setup was successful, `False` otherway
            message: text information concerning the secagg setup
        Returns:
            message to return to the researcher
        """
        common = {"node_id": environ["ID"], "researcher_id": self._researcher_id}
        # If round is not successful log error message
        if not success:
            logger.error(message)
            return ErrorMessage(**{**common, "extra_msg": message})

        return self._REPLY_CLASS(
            **{
                **common,
                "secagg_id": self._secagg_id,
                "success": success,
                "msg": message,
                **kwargs,
            }
        )

    def setup(self) -> Message:
        """Set up a secagg context element.

        Returns:
            message to return to the researcher after the setup
        """
        try:
            return self._setup_specific()
        except FedbiomedError as e:
            logger.debug(f"{e}")
            return self._create_secagg_reply(
                False,
                "Can not setup secure aggregation context "
                f"on node for {self._secagg_id}. {e}",
            )

    @abstractmethod
    def _setup_specific(self) -> Message:
        """Service function for setting up a specific context element."""


class _SecaggNN(SecaggBaseSetup):

    def __init__(
        self,
        *args,
        grpc_client: GrpcController,
        pending_requests: EventWaitExchange,
        controller_data: EventWaitExchange,
        **kwargs,
    ):
        """Constructor of the class.

        Args:
            grpc_client: object managing the communication with other components
            pending_requests: object for receiving overlay node to node messages
            controller_data: object for passing data to the node controller
            *args**kwargs: Please see [SecaggBaseSetup]
        Raises:
            FedbiomedSecaggError: bad argument type or value
        """

        super().__init__(*args, **kwargs)

        # self._secagg_manager = SKManager
        self._grpc_client = grpc_client
        self._pending_requests = pending_requests
        self._controller_data = controller_data

    def _send(self, nodes, messages: List[Message]):
        """Sends given message to nodes"""

        return send_nodes(
            self._grpc_client,
            self._pending_requests,
            self._researcher_id,
            nodes,
            messages,
            raise_if_not_all_received=True,
        )


class SecaggServkeySetup(_SecaggNN):
    """Secure aggregation setup phase for ServerKey generation on the node side"""

    _REPLY_CLASS: Message = AdditiveSSSetupReply
    _key_bit_length: int = 2040
    _min_num_parties: int = 2
    _element = SecaggElementTypes.SERVER_KEY
    _secagg_manager = SKManager

    # def __init__(self, share, *args, **kwargs):
    #     super().__init__(*args, **kwargs)
    def _setup_specific(self) -> Message:

        other_nodes = list(filter(lambda x: x != environ["ID"], self._parties))
        # Create secret user key and its shares
        seed = random.SystemRandom()
        sk = seed.getrandbits(self._key_bit_length)
        user_key = AdditiveSecret(sk)
        shares = user_key.split(len(self._parties)).to_list()

        # The last share is the share for the node who executes the request
        my_share = AdditiveShare(shares.pop(-1))
        party_shares = dict(zip(other_nodes, shares))
        self._controller_data.event(self._secagg_id, {"shares": party_shares})

        requests = [
            AdditiveSSharingRequest(
                request_id=REQUEST_PREFIX + str(uuid.uuid4()),
                node_id=environ["ID"],
                dest_node_id=node,
                secagg_id=self._secagg_id,
            )
            for (i, node) in enumerate(other_nodes)
        ]

        all_received, messages = self._send(other_nodes, requests)
        sum_shares = my_share + sum(
            AdditiveShares([AdditiveShare(reply.share) for reply in messages])
        )

        logger.debug(
            f"Completed Serverkey secret sharing setup with success={all_received} "
            f"node_id='{environ['NODE_ID']}' secagg_id='{self._secagg_id}"
        )

        biprime = get_default_biprime()
        context = {"server_key": int(sk), "biprime": int(biprime)}
        self._secagg_manager.add(
            self._secagg_id, self._parties, context, self._experiment_id
        )

        logger.info(
            "Server key share successfully created for "
            f"node_id='{environ['NODE_ID']}' secagg_id='{self._secagg_id}'"
        )

        return self._create_secagg_reply(share=sum_shares.value)


class SecaggDHSetup(_SecaggNN):
    """
    Sets up a server key Secure Aggregation context element on the node side.
    """

    _secagg_manager = DHManager
    _element = SecaggElementTypes.DIFFIE_HELLMAN
    _min_num_parties: int = 2

<<<<<<< HEAD
    def __init__(
            self,
            researcher_id: str,
            secagg_id: str,
            parties: List[str],
            experiment_id: str,
            n2n_router: NodeToNodeRouter,
            grpc_client: GrpcController,
            pending_requests: EventWaitExchange,
            controller_data: EventWaitExchange,
    ):
        """Constructor of the class.

        Args:
            researcher_id: ID of the researcher that requests setup
            secagg_id: ID of secagg context element for this setup request
            experiment_id: ID of the experiment to which this secagg context element is attached
            n2n_router: object managing node to node messages
            parties: List of parties participating to the secagg context element setup
            grpc_client: object managing the communication with other components
            pending_requests: object for receiving overlay node to node messages
            controller_data: object for passing data to the node controller

        Raises:
            FedbiomedSecaggError: bad argument type or value
        """
        super().__init__(researcher_id, secagg_id, parties, experiment_id)

        self._element = SecaggElementTypes.DIFFIE_HELLMAN
        self._secagg_manager = DHManager
        self._n2n_router = n2n_router
        self._grpc_client = grpc_client
        self._pending_requests = pending_requests
        self._controller_data = controller_data

    def _setup_specific(self) -> None:
        """Service function for setting up the Diffie Hellman secagg context element.
        """
=======
    def _setup_specific(self) -> Message:
        """Service function for setting up the Diffie Hellman secagg context element."""
>>>>>>> 5b4bcfd5
        # we know len(parties) >= 3 so len(other_nodes) >= 1
        other_nodes = [e for e in self._parties if e != environ["NODE_ID"]]

        local_keypair = DHKey()
        key_agreement = DHKeyAgreement(
            node_u_id=environ["NODE_ID"],
            node_u_dh_key=local_keypair,
            session_salt=bytes(self._secagg_id, "utf-8"),
        )

        # Make public key available for requests received from other nodes for this `secagg_id`
        self._controller_data.event(
            self._secagg_id, {"public_key": local_keypair.export_public_key()}
        )

        # Request public key from other nodes
        other_nodes_messages = []
        for node in other_nodes:
            other_nodes_messages += [
                KeyRequest(
                    request_id=REQUEST_PREFIX + str(uuid.uuid4()),
                    node_id=environ["NODE_ID"],
                    dest_node_id=node,
                    secagg_id=self._secagg_id,
                )
            ]

<<<<<<< HEAD
        logger.debug(f'Sending Diffie-Hellman setup for {self._secagg_id} to nodes: {other_nodes}')
        all_received, messages = send_nodes(
            self._n2n_router,
            self._grpc_client,
            self._pending_requests,
            self._researcher_id,
            other_nodes,
            other_nodes_messages,
=======
        logger.debug(
            f"Sending Diffie-Hellman setup for {self._secagg_id} to nodes: {other_nodes}"
>>>>>>> 5b4bcfd5
        )

        _, messages = self._send(other_nodes, other_nodes_messages)

        # At this point: successful DH exchange with other nodes
        context = {
            m.get_param("node_id"): key_agreement.agree(
                m.get_param("node_id"), m.get_param("public_key")
            )
            for m in messages
        }

        self._secagg_manager.add(
            self._secagg_id, self._parties, context, self._experiment_id
        )

        logger.info(
            "Diffie Hellman secagg context successfully created for "
            f"node_id='{environ['NODE_ID']}' secagg_id='{self._secagg_id}'"
        )

        return self._create_secagg_reply()


class SecaggSetup:
    """Factory class for instantiating any type of node secagg context element setup class"""

    element2class = {
        SecaggElementTypes.SERVER_KEY.name: SecaggServkeySetup,
        SecaggElementTypes.DIFFIE_HELLMAN.name: SecaggDHSetup,
    }

    def __init__(self, element: int, **kwargs):
        """Constructor of the class"""
        self._element = element
        self.kwargs = kwargs

    def __call__(self) -> SecaggBaseSetup:
        """Instantiate a node secagg context element setup class.

        Returns:
            a new secagg context element object
        """

        if self._element in [m.value for m in SecaggElementTypes]:
            element = SecaggElementTypes(self._element)
        else:
            raise FedbiomedSecaggError(
                f"{ErrorNumbers.FB318.value}: Received bad request message: "
                "incorrect `element` {self._element}"
            )

        try:
            return SecaggSetup.element2class[element.name](**self.kwargs)
        except Exception as e:
            raise FedbiomedSecaggError(
                f"{ErrorNumbers.FB318.value}: Can not instantiate secure aggregation "
                f"setup with argument {self.kwargs}. Error: {e}"
            ) from e<|MERGE_RESOLUTION|>--- conflicted
+++ resolved
@@ -2,13 +2,8 @@
 # SPDX-License-Identifier: Apache-2.0
 
 """Secure Aggregation setup on the node"""
-<<<<<<< HEAD
-import inspect
-from typing import List
-=======
 import random
 import uuid
->>>>>>> 5b4bcfd5
 from abc import ABC, abstractmethod
 from enum import Enum
 from typing import List, Union
@@ -39,16 +34,14 @@
 from fedbiomed.common.synchro import EventWaitExchange
 from fedbiomed.common.utils import get_default_biprime
 from fedbiomed.node.environ import environ
-<<<<<<< HEAD
-from fedbiomed.node.secagg_manager import SKManager, DHManager, SecaggManager
 from fedbiomed.node.requests import send_nodes, NodeToNodeRouter
-=======
-from fedbiomed.node.requests import send_nodes
 from fedbiomed.node.secagg_manager import DHManager, SecaggManager, SKManager
 from fedbiomed.transport.controller import GrpcController
->>>>>>> 5b4bcfd5
-
-_CManager = CertificateManager(db_path=environ["DB_PATH"])
+
+
+_CManager = CertificateManager(
+    db_path=environ["DB_PATH"]
+)
 
 
 class SecaggBaseSetup(ABC):
@@ -72,9 +65,9 @@
         Args:
             researcher_id: ID of the researcher that requests setup
             secagg_id: ID of secagg context element for this setup request
+            parties: List of parties participating in the secagg context element setup
             experiment_id: ID of the experiment to which this secagg context element
                 is attached
-            parties: List of parties participating in the secagg context element setup
 
         Raises:
             FedbiomedSecaggError: bad argument type or value
@@ -192,20 +185,23 @@
 class _SecaggNN(SecaggBaseSetup):
 
     def __init__(
-        self,
-        *args,
-        grpc_client: GrpcController,
-        pending_requests: EventWaitExchange,
-        controller_data: EventWaitExchange,
-        **kwargs,
+            self,
+            *args,
+            n2n_router: NodeToNodeRouter,
+            grpc_client: GrpcController,
+            pending_requests: EventWaitExchange,
+            controller_data: EventWaitExchange,
+            **kwargs,
     ):
         """Constructor of the class.
 
         Args:
+            n2n_router: object managing node to node messages
             grpc_client: object managing the communication with other components
             pending_requests: object for receiving overlay node to node messages
             controller_data: object for passing data to the node controller
-            *args**kwargs: Please see [SecaggBaseSetup]
+            *args: Please see [SecaggBaseSetup]
+            **kwargs: Please see [SecaggBaseSetup]
         Raises:
             FedbiomedSecaggError: bad argument type or value
         """
@@ -213,6 +209,7 @@
         super().__init__(*args, **kwargs)
 
         # self._secagg_manager = SKManager
+        self._n2n_router = n2n_router
         self._grpc_client = grpc_client
         self._pending_requests = pending_requests
         self._controller_data = controller_data
@@ -221,6 +218,7 @@
         """Sends given message to nodes"""
 
         return send_nodes(
+            self._n2n_router,
             self._grpc_client,
             self._pending_requests,
             self._researcher_id,
@@ -298,49 +296,8 @@
     _element = SecaggElementTypes.DIFFIE_HELLMAN
     _min_num_parties: int = 2
 
-<<<<<<< HEAD
-    def __init__(
-            self,
-            researcher_id: str,
-            secagg_id: str,
-            parties: List[str],
-            experiment_id: str,
-            n2n_router: NodeToNodeRouter,
-            grpc_client: GrpcController,
-            pending_requests: EventWaitExchange,
-            controller_data: EventWaitExchange,
-    ):
-        """Constructor of the class.
-
-        Args:
-            researcher_id: ID of the researcher that requests setup
-            secagg_id: ID of secagg context element for this setup request
-            experiment_id: ID of the experiment to which this secagg context element is attached
-            n2n_router: object managing node to node messages
-            parties: List of parties participating to the secagg context element setup
-            grpc_client: object managing the communication with other components
-            pending_requests: object for receiving overlay node to node messages
-            controller_data: object for passing data to the node controller
-
-        Raises:
-            FedbiomedSecaggError: bad argument type or value
-        """
-        super().__init__(researcher_id, secagg_id, parties, experiment_id)
-
-        self._element = SecaggElementTypes.DIFFIE_HELLMAN
-        self._secagg_manager = DHManager
-        self._n2n_router = n2n_router
-        self._grpc_client = grpc_client
-        self._pending_requests = pending_requests
-        self._controller_data = controller_data
-
-    def _setup_specific(self) -> None:
-        """Service function for setting up the Diffie Hellman secagg context element.
-        """
-=======
     def _setup_specific(self) -> Message:
         """Service function for setting up the Diffie Hellman secagg context element."""
->>>>>>> 5b4bcfd5
         # we know len(parties) >= 3 so len(other_nodes) >= 1
         other_nodes = [e for e in self._parties if e != environ["NODE_ID"]]
 
@@ -368,19 +325,8 @@
                 )
             ]
 
-<<<<<<< HEAD
-        logger.debug(f'Sending Diffie-Hellman setup for {self._secagg_id} to nodes: {other_nodes}')
-        all_received, messages = send_nodes(
-            self._n2n_router,
-            self._grpc_client,
-            self._pending_requests,
-            self._researcher_id,
-            other_nodes,
-            other_nodes_messages,
-=======
         logger.debug(
             f"Sending Diffie-Hellman setup for {self._secagg_id} to nodes: {other_nodes}"
->>>>>>> 5b4bcfd5
         )
 
         _, messages = self._send(other_nodes, other_nodes_messages)
