
import time
from typing import Callable, Iterable, Any, Coroutine, Dict, Optional, List
import threading

import asyncio
import grpc
from google.protobuf.message import Message as ProtoBufMessage

from fedbiomed.transport.protocols.researcher_pb2 import Empty
import fedbiomed.transport.protocols.researcher_pb2_grpc as researcher_pb2_grpc
from fedbiomed.transport.client import GRPC_CLIENT_CONN_RETRY_TIMEOUT
from fedbiomed.transport.node_agent import AgentStore, NodeAgent

from fedbiomed.common.constants import ErrorNumbers
from fedbiomed.common.exceptions import FedbiomedCommunicationError
from fedbiomed.common.logger import logger
from fedbiomed.common.serializer import Serializer
from fedbiomed.common.message import Message, TaskResponse, TaskRequest, FeedbackMessage
from fedbiomed.common.constants import MessageType, MAX_MESSAGE_BYTES_LENGTH


# timeout in seconds for server to establish connections with nodes and initialize
GPRC_SERVER_SETUP_TIMEOUT = GRPC_CLIENT_CONN_RETRY_TIMEOUT + 1
MAX_GRPC_SERVER_SETUP_TIMEOUT = 20


<<<<<<< HEAD
class SSLCredentials:
    """Contains credentials for SSL certifcate of the gRPC server"""
    def __init__(self, key: str, cert: str):
        """Reads private key and cert file

        Args:
            key: path to private key
            cert: path to certificate
        """
        with open(key, 'rb') as f:
            self.private_key = f.read()
        with open(cert, 'rb') as f:
            self.certificate = f.read()



=======
>>>>>>> afeb3622
class ResearcherServicer(researcher_pb2_grpc.ResearcherServiceServicer):
    """RPC Servicer """

    def __init__(
            self,
            agent_store: AgentStore,
            on_message: Callable
    ) -> None:
        """Constructor of gRPC researcher servicer

        Args:
            agent_store: The class that stores node agents
            on_message: Callback function to execute once a message received from the nodes
        """
        super().__init__()
        self._agent_store = agent_store
        self._on_message = on_message


    async def GetTaskUnary(
            self,
            request: ProtoBufMessage,
            context: grpc.aio.ServicerContext
    ) -> None:
        """Gets unary RPC request and return stream of response

        Args:
            request: RPC request
            context: RPC peer context
        """

        task_request = TaskRequest.from_proto(request).get_dict()
        logger.debug(f"Node: {task_request.get('node')} polling for the tasks")

        node_agent = await self._agent_store.retrieve(
            node_id=task_request["node"],
            context=context
        )

        # Update node active status as active
        await node_agent.set_active()

        task = await node_agent.get_task()

        # Choice: be simple, mark task as de-queued as soon as retrieved
        node_agent.task_done()

        task = Serializer.dumps(task.get_dict())

        chunk_range = range(0, len(task), MAX_MESSAGE_BYTES_LENGTH)
        for start, iter_ in zip(chunk_range, range(1, len(chunk_range) + 1)):
            stop = start + MAX_MESSAGE_BYTES_LENGTH

            yield TaskResponse(
                size=len(chunk_range),
                iteration=iter_,
                bytes_=task[start:stop]
            ).to_proto()


    async def ReplyTask(
            self,
            request_iterator: Iterable[ProtoBufMessage],
            unused_context: grpc.aio.ServicerContext
    ) -> None:
        """Gets stream replies from the nodes

        Args:
            request_iterator: Iterator for streaming
            unused_context: Request service context
        """

        reply = bytes()
        async for answer in request_iterator:
            reply += answer.bytes_
            if answer.size != answer.iteration:
                continue
            else:
                # Deserialize message
                message = Serializer.loads(reply)

                # Replies are handles by node agent callbacks
                node = await self._agent_store.get(message["node_id"])
                await node.on_reply(message)

                reply = bytes()

        return Empty()


    async def Feedback(
            self,
            request: ProtoBufMessage,
            unused_context: grpc.aio.ServicerContext
    ) -> None:
        """Executed for Feedback request received from the nodes

        Args:
            request: Feedback message
            unused_context: Request service context
        """

        # Get the type of Feedback | log or scalar
        one_of = request.WhichOneof("feedback_type")
        feedback = FeedbackMessage.from_proto(request)

        # Execute on_message assigned by the researcher.requests modules
        self._on_message(feedback.get_param(one_of), MessageType.convert(one_of))

        return Empty()


class _GrpcAsyncServer:
    """GRPC Server class.

    All the methods of this class are awaitable, except the constructor.
    """
    def __init__(
            self,
            host: str,
            port: str,
            on_message: Callable,
            ssl: SSLCredentials,
            debug: bool = False,
    ) -> None:
        """Class constructor

        Args:
            host: server DNS name or IP address
            port: server TCP port
            on_message: Callback function to execute once a message received from the nodes
            debug: Activate debug mode for gRPC asyncio
        """

        # inform all threads whether server is started
        self._is_started = threading.Event()
        self._ssl = ssl
        self._host = host
        self._port = port

        self._server = None
        self._debug = debug
        self._on_message = on_message
        self._loop = None
        self._agent_store : Optional[AgentStore] = None


    async def start(self):
        """Starts gRPC server"""

        self._server = grpc.aio.server(
            # futures.ThreadPoolExecutor(max_workers=10),
            options=[
                ("grpc.max_send_message_length", 100 * 1024 * 1024),
                ("grpc.max_receive_message_length", 100 * 1024 * 1024),
            ])

        self._loop = asyncio.get_running_loop()
        self._agent_store = AgentStore(loop=self._loop)

        researcher_pb2_grpc.add_ResearcherServiceServicer_to_server(
            ResearcherServicer(
                agent_store=self._agent_store,
                on_message=self._on_message),
            server=self._server
        )

        server_credentials = grpc.ssl_server_credentials(
            ( (self._ssl.private_key, self._ssl.certificate), )
        )

        self._server.add_secure_port(self._host + ':' + str(self._port), server_credentials)
        #self._server.add_insecure_port(self._host + ':' + str(self._port))

        # Starts async gRPC server
        await self._server.start()

        self._is_started.set()
        try:
            if self._debug:
                logger.debug("Waiting for termination")
            await self._server.wait_for_termination()
        finally:
            if self._debug:
                logger.debug("Done starting the server")


    async def send(self, message: Message, node_id: str) -> None:
        """Send given message to a given client

        Args:
            message: Message to broadcast
            node_id: unique ID of node
        """

        agent = await self._agent_store.get(node_id)

        if not agent:
            logger.info(f"Node {node_id} is not registered on server. Discard message.")
            return

        await agent.send_async(message)


    async def broadcast(self, message: Message) -> None:
        """Broadcasts given message to all active clients.

        Args:
            message: Message to broadcast
        """

        agents = await self._agent_store.get_all()
        for _, agent in agents.items():
            await agent.send_async(message)

    async def get_node(self, node_id: str) -> Optional[NodeAgent]:
        """Returns given node

        Args:
            node_id: ID of node to retrieve

        Returns:
            A node agent
        """

        return await self._agent_store.get(node_id)

    async def get_all_nodes(self) -> List[NodeAgent]:
        """Returns all known nodes

        Returns:
            A list of node agents
        """

        agents = await self._agent_store.get_all()

        return [node for node in agents.values()]



class GrpcServer(_GrpcAsyncServer):
    """Grpc server implementation to be used by threads

    This class extends async implementation of gRPC server to be able to
    call async methods from different thread. Currently, it is used by
    [fedbiomed.researcher.requests.Requests][`Requests`] class that is
    instantiated in the main thread

    Attributes:
        _thread: background thread of gRPC server
    """

    _thread: Optional[threading.Thread] = None

    def _run(self) -> None:
        """Runs asyncio application"""
        try:
            asyncio.run(super().start())
        except Exception as e:
            logger.error(f"Researcher gRPC server has stopped. Please try to restart: {e}")

    def start(self) -> None:
        """Starts async GrpcServer """

        self._thread = threading.Thread(target=self._run, daemon=True)
        self._thread.start()

        # FIXME: This implementation assumes that nodes will be able connect and server complete setup with this delay
        logger.info("Starting researcher service...")


        logger.info(f'Waiting {GPRC_SERVER_SETUP_TIMEOUT}s for nodes to connect...')
        time.sleep(GPRC_SERVER_SETUP_TIMEOUT)

        sleep_ = 0
        while len(self.get_all_nodes()) == 0:

            if sleep_ == 0:
                logger.info(f"No nodes found, server will wait {MAX_GRPC_SERVER_SETUP_TIMEOUT - GPRC_SERVER_SETUP_TIMEOUT} "
                            "more seconds until a node creates connection.")

            if sleep_ > MAX_GRPC_SERVER_SETUP_TIMEOUT - GPRC_SERVER_SETUP_TIMEOUT:
                if len(self.get_all_nodes()) == 0:
                    logger.warning("Server has not received connection from any remote nodes in "
                                   f"MAX_GRPC_SERVER_SETUP_TIMEOUT: {MAX_GRPC_SERVER_SETUP_TIMEOUT} "
                                   "This may effect the request created right after the server initialization. "
                                   "However, server will keep running in the background so you can retry the "
                                   "operations for sending requests to remote nodes until one receives.")
                break

            time.sleep(1)
            sleep_ += 1


    def send(self, message: Message, node_id: str) -> None:
        """Send message to a specific node.

        Args:
            message: Message to send
            node_id: Destination node unique ID

        Raises:
            FedbiomedCommunicationError: bad argument type
            FedbiomedCommunicationError: server is not started
        """
        if not isinstance(message, Message):
            raise FedbiomedCommunicationError(
                f"{ErrorNumbers.FB628}: bad argument type for message, expected `Message`, got `{type(message)}`")

        if not self._is_started.is_set():
            raise FedbiomedCommunicationError(f"{ErrorNumbers.FB628.value}: Communication client is not initialized.")

        self._run_threadsafe(super().send(message, node_id))

    def broadcast(self, message: Message) -> None:
        """Broadcast message to all known and reachable nodes

        Args:
            message: Message to broadcast

        Raises:
            FedbiomedCommunicationError: bad argument type
            FedbiomedCommunicationError: server is not started
        """
        if not isinstance(message, Message):
            raise FedbiomedCommunicationError(
                f"{ErrorNumbers.FB628}: bad argument type for message, expected `Message`, got `{type(message)}`")

        if not self._is_started.is_set():
            raise FedbiomedCommunicationError(f"{ErrorNumbers.FB628}: Communication client is not initialized.")

        self._run_threadsafe(super().broadcast(message))

    def get_all_nodes(self) -> List[NodeAgent]:
        """Returns all known nodes

        Returns:
            A list of node agents

        Raises:
            FedbiomedCommunicationError: server is not started
        """
        if not self._is_started.is_set():
            raise FedbiomedCommunicationError(f"{ErrorNumbers.FB628}: Communication client is not initialized.")

        return self._run_threadsafe(super().get_all_nodes())

    def get_node(self, node_id) -> Optional[NodeAgent]:
        """Returns given node

        Args:
            node_id: ID of node to retrieve

        Returns:
            A node agent

        Raises:
            FedbiomedCommunicationError: server is not started
        """
        if not self._is_started.is_set():
            raise FedbiomedCommunicationError(f"{ErrorNumbers.FB628}: Communication client is not initialized.")

        return self._run_threadsafe(super().get_node(node_id))

    # TODO: Currently unused

    def is_alive(self) -> bool:
        """Checks if the thread running gRPC server still alive

        Returns:
            gRPC server running status

        Raises:
            FedbiomedCommunicationError: server is not started
        """
        if not self._is_started.is_set():
            raise FedbiomedCommunicationError(f"{ErrorNumbers.FB628}: Communication client is not initialized.")

        # TODO: more tests about gRPC server and task status ?
        return False if not isinstance(self._thread, threading.Thread) else self._thread.is_alive()

    def _run_threadsafe(self, coroutine: Coroutine) -> Any:
        """Runs given coroutine threadsafe

        Args:
            coroutine: Awaitable function to be executed as threadsafe

        Returns:
            Coroutine return value.
        """

        future = asyncio.run_coroutine_threadsafe(
            coroutine, self._loop
        )


        return future.result()<|MERGE_RESOLUTION|>--- conflicted
+++ resolved
@@ -25,7 +25,6 @@
 MAX_GRPC_SERVER_SETUP_TIMEOUT = 20
 
 
-<<<<<<< HEAD
 class SSLCredentials:
     """Contains credentials for SSL certifcate of the gRPC server"""
     def __init__(self, key: str, cert: str):
@@ -40,10 +39,6 @@
         with open(cert, 'rb') as f:
             self.certificate = f.read()
 
-
-
-=======
->>>>>>> afeb3622
 class ResearcherServicer(researcher_pb2_grpc.ResearcherServiceServicer):
     """RPC Servicer """
 
