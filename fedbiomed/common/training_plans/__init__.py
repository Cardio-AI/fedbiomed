"""
The `fedbiomed.common.training_plans` module includes training plan classes
that are used for federated training
"""


from ._fedbiosklearn import SGDSkLearnModel
from ._torchnn import TorchTrainingPlan
<<<<<<< HEAD
from ._sklearn_training_plan import SKLearnTrainingPlan
from ._sklearn_models import FedPerceptron, FedSGDRegressor, FedSGDClassifier, FedBernoulliNB,FedGaussianNB

=======
from ._base_training_plan import BaseTrainingPlan
>>>>>>> 2d6d8cff

__all__ = [
    "SGDSkLearnModel",
    "TorchTrainingPlan",
<<<<<<< HEAD
    "SKLearnTrainingPlan",
    "FedPerceptron",
    "FedSGDRegressor",
    'FedSGDClassifier',
    'FedBernoulliNB',
    'FedGaussianNB'
=======
    "BaseTrainingPlan"
>>>>>>> 2d6d8cff
]<|MERGE_RESOLUTION|>--- conflicted
+++ resolved
@@ -6,25 +6,18 @@
 
 from ._fedbiosklearn import SGDSkLearnModel
 from ._torchnn import TorchTrainingPlan
-<<<<<<< HEAD
 from ._sklearn_training_plan import SKLearnTrainingPlan
 from ._sklearn_models import FedPerceptron, FedSGDRegressor, FedSGDClassifier, FedBernoulliNB,FedGaussianNB
-
-=======
 from ._base_training_plan import BaseTrainingPlan
->>>>>>> 2d6d8cff
 
 __all__ = [
     "SGDSkLearnModel",
     "TorchTrainingPlan",
-<<<<<<< HEAD
     "SKLearnTrainingPlan",
     "FedPerceptron",
     "FedSGDRegressor",
     'FedSGDClassifier',
     'FedBernoulliNB',
     'FedGaussianNB'
-=======
     "BaseTrainingPlan"
->>>>>>> 2d6d8cff
 ]