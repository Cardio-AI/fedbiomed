--- conflicted
+++ resolved
@@ -2,18 +2,14 @@
 
 """SKLearnTrainingPlan subclasses for models implementing `partial_fit`."""
 
-<<<<<<< HEAD
-from typing import List
-import numpy as np
-=======
 import functools
 import sys
 from abc import ABCMeta
 from contextlib import contextmanager
->>>>>>> 148dc2b5
 from io import StringIO
 from typing import Any, Dict, Iterator, List, Optional
 
+from typing import List
 import numpy as np
 from sklearn.linear_model import SGDClassifier, SGDRegressor
 
@@ -56,49 +52,6 @@
 
     def __init__(self) -> None:
         super().__init__()
-<<<<<<< HEAD
-
-        # specific for SGDRegressor
-        self._is_regression = True
-        self.add_dependency([
-            "from sklearn.linear_model import SGDRegressor ",
-            "from fedbiomed.common.training_plans import FedSGDRegressor"
-        ])
-
-    def training_routine_hook(self) -> None:
-        """
-        Training routine of SGDRegressor.
-        """
-        (self.data, self.target) = self.training_data_loader
-        self._model.partial_fit(self.data, self.target)
-
-    def set_init_params(self) -> None:
-        """
-        Initialize the model parameter.
-        """
-        if 'verbose' not in self._model_args:
-            self._model_args['verbose'] = 1
-            self._params.update({'verbose': 1})
-        self._verbose_capture_option = self._model_args["verbose"]
-
-        self._param_list = ['intercept_', 'coef_']
-        init_params = {'intercept_': np.array([0.]),
-                       'coef_': np.array([0.] * self._model_args['n_features'])}
-
-        for p in self._param_list:
-            setattr(self._model, p, init_params[p])
-
-        for p in self._params:
-            setattr(self._model, p, self._params[p])
-            
-    def get_learning_rate(self) -> List[float]:
-        _lr_key = 'eta0'
-        return super().get_learning_rate(_lr_key)
-
-    def evaluate_loss(self, output: StringIO, epoch: int) -> float:
-        """
-        Evaluate the loss.
-=======
         if not hasattr(self._model_cls, 'partial_fit'):
             raise FedbiomedTrainingPlanError(
                 f"{ErrorNumbers.FB302.value}: SKLearnTrainingPlanPartialFit"
@@ -111,7 +64,6 @@
             history_monitor: Optional['HistoryMonitor'] = None
         ) -> None:
         """Backend training routine for scikit-learn models with `partial_fit`.
->>>>>>> 148dc2b5
 
         Args:
             history_monitor (HistoryMonitor, None): optional HistoryMonitor
@@ -276,20 +228,11 @@
 class FedSGDClassifier(SKLearnTrainingPlanPartialFit):
     """Fed-BioMed training plan for scikit-learn SGDClassifier models."""
 
-<<<<<<< HEAD
-    def get_learning_rate(self) -> List[float]:
-        _lr_key = 'eta0'
-        return super().get_learning_rate(_lr_key)
-
-    def evaluate_loss(self, output: StringIO, epoch: int) -> float:
-        """Evaluate the loss
-=======
     _model_cls = SGDClassifier
     _model_dep = (
         "from sklearn.linear_model import SGDClassifier",
         "from fedbiomed.common.training_plans import FedSGDClassifier"
     )
->>>>>>> 148dc2b5
 
     def __init__(self) -> None:
         """Initialize the sklearn SGDClassifier training plan."""
@@ -318,6 +261,10 @@
         # FIXME: this assumes target values are integers in range(n_classes).
         setattr(self._model, "classes_", np.arange(n_classes))
 
+    def get_learning_rate(self) -> List[float]:
+        _lr_key = 'eta0'
+        return super().get_learning_rate(_lr_key)
+
     def _parse_batch_loss(
             self,
             stdout: List[List[str]],
