--- conflicted
+++ resolved
@@ -1,15 +1,12 @@
 '''
 TrainingPlan definition for torchnn ML framework
 '''
-from collections.abc import Iterable
-from typing import Any, Dict, Optional, Union, Callable
+
+from typing import Any, Dict, Union, Callable
 from copy import deepcopy
 
-import numpy as np
 import torch
 import torch.nn as nn
-from torch.utils.data import DataLoader
-
 
 from fedbiomed.common.constants import TrainingPlans, ProcessTypes
 from fedbiomed.common.utils import get_method_spec
@@ -491,11 +488,7 @@
                                              "argument/parameter")
 
         try:
-<<<<<<< HEAD
-            data_loader = self.preprocess(self.training_data_loader)
-=======
-            data_loader = method(self.__training_data_loader)
->>>>>>> d13ccc80
+            data_loader = method(self.training_data_loader)
         except Exception as e:
             raise FedbiomedTrainingPlanError(
                 f"{ErrorNumbers.FB605.value}: Error while running process method -> `{method.__name__}`: "
