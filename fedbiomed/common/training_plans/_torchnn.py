# This file is originally part of Fed-BioMed
# SPDX-License-Identifier: Apache-2.0

"""TrainingPlan definition for the pytorch deep learning framework."""

from abc import ABC, abstractmethod
from typing import Any, Dict, List, Optional, OrderedDict, Union

from copy import deepcopy

import numpy as np
from fedbiomed.common.training_args import TrainingArgs
import torch
from torch import nn

from fedbiomed.common.constants import ErrorNumbers, TrainingPlans
from fedbiomed.common.exceptions import FedbiomedTrainingPlanError
from fedbiomed.common.logger import logger
from fedbiomed.common.metrics import MetricTypes

from fedbiomed.common.privacy import DPController
from fedbiomed.common.utils import get_method_spec

from ._base_training_plan import BaseTrainingPlan


class TorchTrainingPlan(BaseTrainingPlan, ABC):
    """Implements  TrainingPlan for torch NN framework

    An abstraction over pytorch module to run pytorch models and scripts on node side. Researcher model (resp. params)
    will be:

    1. saved  on a '*.py' (resp. '*.pt') files,
    2. uploaded on a HTTP server (network layer),
    3. then Downloaded from the HTTP server on node side,
    4. finally, read and executed on node side.


    Researcher must define/override:
    - a `training_data()` function
    - a `training_step()` function

    Researcher may have to add extra dependencies/python imports, by using `add_dependencies` method.

    Attributes:
        dataset_path: The path that indicates where dataset has been stored
        pre_processes: Preprocess functions that will be applied to the
            training data at the beginning of the training routine.
        training_data_loader: Data loader used in the training routine.
        testing_data_loader: Data loader used in the validation routine.
        correction_state: an OrderedDict of {'parameter name': torch.Tensor} where the keys correspond to the names of
            the model parameters contained in self._model.named_parameters(), and the values correspond to the
            correction to be applied to that parameter.
    """

    def __init__(self):
        """ Construct training plan """

        super().__init__()

        self.__type = TrainingPlans.TorchTrainingPlan

        # Differential privacy support
        self._dp_controller = None

        self._optimizer = None
        self._model = None

        self._training_args = None
        self._model_args = None
        self._optimizer_args = None
        self._use_gpu = False

        self._batch_maxnum = 100
        self._fedprox_mu = None
        self._log_interval = 10
        self._epochs = 1
        self._dry_run = False
        self._num_updates = None

        self.correction_state = OrderedDict()
        self.aggregator_name = None

        # TODO : add random seed init
        # self.random_seed_params = None
        # self.random_seed_shuffling_data = None

        # device to use: cpu/gpu
        # - all operations except training only use cpu
        # - researcher doesn't request to use gpu by default
        self._device_init = "cpu"
        self._device = self._device_init

        # list dependencies of the model
        self.add_dependency(["import torch",
                             "import torch.nn as nn",
                             "import torch.nn.functional as F",
                             "from fedbiomed.common.training_plans import TorchTrainingPlan",
                             "from fedbiomed.common.data import DataManager",
                             "from fedbiomed.common.constants import ProcessTypes",
                             "from torch.utils.data import DataLoader",
                             "from torchvision import datasets, transforms"
                             ])

        # Aggregated model parameters
        self._init_params: List[torch.Tensor] = None

    def post_init(
            self,
            model_args: Dict[str, Any],
            training_args: TrainingArgs,
            aggregator_args: Optional[Dict[str, Any]] = None,
            ) -> None:
        """Process model, training and optimizer arguments.

        Args:
            model_args: Arguments defined to instantiate the wrapped model.
            training_args: Arguments that are used in training routines
                such as epoch, dry_run etc.
                Please see [`TrainingArgs`][fedbiomed.common.training_args.TrainingArgs]
            aggregator_args: Arguments managed by and shared with the
                researcher-side aggregator.

        Raises:
            FedbiomedTrainingPlanError: If the provided arguments do not
                match expectations, or if the optimizer, model and dependencies
                configuration goes wrong.
        """

        self._model_args = model_args
        self._optimizer_args = training_args.optimizer_arguments() or {}
        self._training_args = training_args.pure_training_arguments()
        self._use_gpu = self._training_args.get('use_gpu')
        self._batch_maxnum = self._training_args.get('batch_maxnum')

        self._log_interval = self._training_args.get('log_interval')
        self._epochs = self._training_args.get('epochs')
        self._num_updates = self._training_args.get('num_updates', 1)
        self._dry_run = self._training_args.get('dry_run')

        # aggregator args
        self._fedprox_mu = self._training_args.get('fedprox_mu')
        # TODO: put fedprox mu inside strategy_args
        self._aggregator_args = aggregator_args or {}

        self.set_aggregator_args(self._aggregator_args)
        #self.aggregator_name = self._aggregator_args.get('aggregator_name')
        # FIXME: we should have a AggregatorHandler that handles aggregator args

        self._dp_controller = DPController(training_args.dp_arguments() or None)

        # Add dependencies
        self._configure_dependencies()

        # Configure model and optimizer
        self._configure_model_and_optimizer()

    @abstractmethod
    def init_model(self):
        """Abstract method where model should be defined """
        pass

    @abstractmethod
    def training_step(self):
        """Abstract method, all subclasses must provide a training_step.
        """
        pass

    @abstractmethod
    def training_data(self):
        """Abstract method to return training data"""
        pass

    def model(self):
        return self._model

    def optimizer(self):
        return self._optimizer

    def model_args(self) -> Dict:
        """Retrieves model args

        Returns:
            Model arguments arguments
        """
        return self._model_args

    def get_learning_rate(self) -> List[float]:
        """Gets learning rate from value set in optimizer.

        !!! warning
            This function gathers the base learning rate applied to the model weights,
            including alterations due to any LR scheduler. However, it does not catch
            any adaptive component, e.g. due to RMSProp, Adam or such.

        Returns:
            List[float]: list of single learning rate or multiple learning rates
                (as many as the number of the layers contained in the model)
        """
        if self._optimizer is None:
            raise FedbiomedTrainingPlanError(f"{ErrorNumbers.FB605.value}: Optimizer not found, please call "
                                             f"`init_optimizer beforehand")
        learning_rates = []
        params = self._optimizer.param_groups
        for param in params:
            learning_rates.append(param['lr'])
        return learning_rates

    def update_optimizer_args(self) -> Dict:
        """
        Updates `_optimizer_args` variable. Can prove useful
        to retrieve optimizer parameters after having trained a
        model, parameters which may have changed during training (eg learning rate).

        Updated arguments:
         - learning_rate

        Returns:
            Dict: updated `_optimizer_args`
        """
        if self._optimizer_args is None:
            self._optimizer_args = {}
        self._optimizer_args['lr'] = self.get_learning_rate()
        return self._optimizer_args

    def get_model_params(self) -> OrderedDict:
        return self._model.state_dict()

    def training_args(self) -> Dict:
        """Retrieves training args

        Returns:
            Training arguments
        """
        return self._training_args

    def optimizer_args(self) -> Dict:
        """Retrieves optimizer arguments

        Returns:
            Optimizer arguments
        """
        self.update_optimizer_args()  # update `optimizer_args` (eg after training)
        return self._optimizer_args

    def initial_parameters(self) -> Dict:
        """Returns initial parameters without DP or training applied

        Returns:
            State dictionary of torch Module
        """
        return self._init_params

    def init_optimizer(self):
        """Abstract method for declaring optimizer by default """
        try:
            self._optimizer = torch.optim.Adam(self._model.parameters(), **self._optimizer_args)
        except AttributeError as e:
            raise FedbiomedTrainingPlanError(f"{ErrorNumbers.FB605.value}: Invalid argument for default "
                                             f"optimizer Adam. Error: {e}")

        return self._optimizer

    def type(self) -> TrainingPlans.TorchTrainingPlan:
        """ Gets training plan type"""
        return self.__type

    def _configure_model_and_optimizer(self):
        """Configures model and optimizers before training """

        # Message to format for unexpected argument definitions in special methods
        method_error = \
            ErrorNumbers.FB605.value + ": Special method `{method}` has more than one argument: {keys}. This method " \
                                       "can not have more than one argument/parameter (for {prefix} arguments) or " \
                                       "method can be defined without argument and `{alternative}` can be used for " \
                                       "accessing {prefix} arguments defined in the experiment."

        # Get model defined by user -----------------------------------------------------------------------------
        init_model_spec = get_method_spec(self.init_model)
        if not init_model_spec:
            self._model = self.init_model()
        elif len(init_model_spec.keys()) == 1:
            self._model = self.init_model(self._model_args)
        else:
            raise FedbiomedTrainingPlanError(method_error.format(prefix="model",
                                                                 method="init_model",
                                                                 keys=list(init_model_spec.keys()),
                                                                 alternative="self.model_args()"))

        # Validate and fix model
        self._model = self._dp_controller.validate_and_fix_model(self._model)

        # Validate model
        if not isinstance(self._model, nn.Module):
            raise FedbiomedTrainingPlanError(f"{ErrorNumbers.FB605.value}: Model should be an instance of `nn.Module`")

        # Get optimizer defined by researcher ---------------------------------------------------------------------
        init_optim_spec = get_method_spec(self.init_optimizer)
        if not init_optim_spec:
            self._optimizer = self.init_optimizer()
        elif len(init_optim_spec.keys()) == 1:
            self._optimizer = self.init_optimizer(self._optimizer_args)
        else:
            raise FedbiomedTrainingPlanError(method_error.format(prefix="optimizer",
                                                                 method="init_optimizer",
                                                                 keys=list(init_optim_spec.keys()),
                                                                 alternative="self.optimizer_args()"))

        # Validate optimizer
        if not isinstance(self._optimizer, torch.optim.Optimizer):
            raise FedbiomedTrainingPlanError(f"{ErrorNumbers.FB605.value}: Optimizer should torch base optimizer.")

    def _set_device(self, use_gpu: Union[bool, None], node_args: dict):
        """Set device (CPU, GPU) that will be used for training, based on `node_args`

        Args:
            use_gpu: researcher requests to use GPU (or not)
            node_args: command line arguments for node
        """

        # set default values for node args
        if 'gpu' not in node_args:
            node_args['gpu'] = False
        if 'gpu_num' not in node_args:
            node_args['gpu_num'] = None
        if 'gpu_only' not in node_args:
            node_args['gpu_only'] = False

        # Training uses gpu if it exists on node and
        # - either proposed by node + requested by training plan
        # - or forced by node
        cuda_available = torch.cuda.is_available()
        if use_gpu is None:
            use_gpu = self._use_gpu
        use_cuda = cuda_available and ((use_gpu and node_args['gpu']) or node_args['gpu_only'])

        if node_args['gpu_only'] and not cuda_available:
            logger.error('Node wants to force model training on GPU, but no GPU is available')
        if use_cuda and not use_gpu:
            logger.warning('Node enforces model training on GPU, though it is not requested by researcher')
        if not use_cuda and use_gpu:
            logger.warning('Node training model on CPU, though researcher requested GPU')

        # Set device for training
        self._device = "cpu"
        if use_cuda:
            if node_args['gpu_num'] is not None:
                if node_args['gpu_num'] in range(torch.cuda.device_count()):
                    self._device = "cuda:" + str(node_args['gpu_num'])
                else:
                    logger.warning(f"Bad GPU number {node_args['gpu_num']}, using default GPU")
                    self._device = "cuda"
            else:
                self._device = "cuda"

        logger.debug(f"Using device {self._device} for training "
                     f"(cuda_available={cuda_available}, gpu={node_args['gpu']}, "
                     f"gpu_only={node_args['gpu_only']}, "
                     f"use_gpu={use_gpu}, gpu_num={node_args['gpu_num']})")

    def send_to_device(self,
                       to_send: Union[torch.Tensor, list, tuple, dict],
                       device: torch.device
                       ):
        """Send inputs to correct device for training.

        Recursively traverses lists, tuples and dicts until it meets a torch Tensor, then sends the Tensor
        to the specified device.

        Args:
            to_send: the data to be sent to the device.
            device: the device to send the data to.

        Raises:
           FedbiomedTrainingPlanError: when to_send is not the correct type
        """
        if isinstance(to_send, torch.Tensor):
            return to_send.to(device)
        elif isinstance(to_send, dict):
            return {key: self.send_to_device(val, device) for key, val in to_send.items()}
        elif isinstance(to_send, tuple):
            return tuple(self.send_to_device(d, device) for d in to_send)
        elif isinstance(to_send, list):
            return [self.send_to_device(d, device) for d in to_send]
        else:
            raise FedbiomedTrainingPlanError(f'{ErrorNumbers.FB310.value} cannot send data to device. '
                                             f'Data must be a torch Tensor or a list, tuple or dict '
                                             f'ultimately containing Tensors.')

    def training_routine(self,
                         history_monitor: Any = None,
                         node_args: Union[dict, None] = None,
                         ):
        # FIXME: add betas parameters for ADAM solver + momentum for SGD
        # FIXME 2: remove parameters specific for validation specified in the
        # training routine
        """Training routine procedure.

        End-user should define;

        - a `training_data()` function defining how sampling / handling data in node's dataset is done. It should
            return a generator able to output tuple (batch_idx, (data, targets)) that is iterable for each batch.
        - a `training_step()` function defining how cost is computed. It should output loss values for backpropagation.

        Args:
            history_monitor: Monitor handler for real-time feed. Defined by the Node and can't be overwritten
            node_args: command line arguments for node. Can include:
                - `gpu (bool)`: propose use a GPU device if any is available. Default False.
                - `gpu_num (Union[int, None])`: if not None, use the specified GPU device instead of default
                    GPU device if this GPU device is available. Default None.
                - `gpu_only (bool)`: force use of a GPU device if any available, even if researcher
                    doesn't request for using a GPU. Default False.
        """

        self._model.train()  # pytorch switch for training

        # set correct type for node args
        node_args = {} if not isinstance(node_args, dict) else node_args

        self._set_device(self._use_gpu, node_args)

        # send all model to device, ensures having all the requested tensors
        self._model.to(self._device)

        # Run preprocess when everything is ready before the training
        self._preprocess()

        # Initialize training data that comes from Round class
        # TODO: Decide whether it should attached to `self`
        # self.data = data_loader

        # initial aggregated model parameters
        self._init_params = deepcopy(list(self._model.parameters()))


        if self._num_updates is not None:
            # compute num epochs and batches from num_updates
            # We *always* perform one more epoch than what would be needed, to account for the remainder num_updates
            # requested by the researcher. However, in the case where the num_updates divides the num_batches_per_epoch,
            # the last epoch will have 0 iterations.

            if self._batch_maxnum <= 0:
                num_batches_per_epoch = len(self.training_data_loader)
                num_epochs = self._num_updates // num_batches_per_epoch #+ 1
            else:
                # FIXME: we decided that batch_maxnum is the maximum number of batch an epoch can have
                # so if num_updates > batch_maxnum, more epochs are performed till the number of updates
                # reaches num_updates
                num_batches_per_epoch = min(self._batch_maxnum, len(self.training_data_loader))
                self._num_updates_set = self._num_updates
                self._num_updates = min(self._num_updates, self._batch_maxnum)
                num_epochs = max(self._num_updates, self._num_updates_set) // num_batches_per_epoch

            if self._num_updates % num_batches_per_epoch:
                # increment self._num_updates // num_batches_per_epoch
                num_epochs += 1
            if self._batch_maxnum <= 0:
                num_batches_in_last_epoch = self._num_updates - num_batches_per_epoch * (num_epochs - 1)
            else:
                num_batches_in_last_epoch = self._num_updates_set - num_batches_per_epoch * (num_epochs - 1)

        else:
            num_epochs = self._epochs
            num_batches_in_last_epoch = None
        # DP actions --------------------------------------------------------------------------------------------
        self._model, self._optimizer, self.training_data_loader = \
            self._dp_controller.before_training(self._model, self._optimizer, self.training_data_loader)

        _cumul_batch_size: int = 0
        for epoch in range(1, num_epochs + 1):

            # (below) sampling data (with `training_data` method defined on
            # researcher's notebook)
            # training_data = self.training_data(batch_size=batch_size)
            num_samples_till_now = 0
            for batch_idx, (data, target) in enumerate(self.training_data_loader):

                # Quick exit if we are in the last epoch, and we have reached the total remainder of batches
                if self._num_updates is not None and batch_idx >= num_batches_in_last_epoch and epoch == num_epochs:
                    break

                # Plus one since batch_idx starts from 0
                batch_ = batch_idx + 1

                data, target = self.send_to_device(data, self._device), self.send_to_device(target, self._device)
                self._optimizer.zero_grad()

                loss = self.training_step(data, target)  # raises an exception if not provided

<<<<<<< HEAD
                corrected_loss = torch.clone(loss)
                # If FedProx is enabled: use regularized loss function
=======
>>>>>>> b6c3a4a4
                corrected_loss = torch.clone(loss)
                # If FedProx is enabled: use regularized loss function
                if self._fedprox_mu is not None:
                    corrected_loss += float(self._fedprox_mu) / 2 * self.__norm_l2()
                # Run the backward pass to compute parameters' gradients
                corrected_loss.backward()

                # If Scaffold is used: apply corrections to the gradients
                if self.aggregator_name is not None and self.aggregator_name.lower() == "scaffold":
                    for name, param in self._model.named_parameters():
                        correction = self.correction_state.get(name)
                        if correction is not None:
                            param.grad.add_(correction.to(param.grad.device))

                # Have the optimizer collect, refine and apply gradients
                self._optimizer.step()

                if batch_  % self._log_interval == 0 or batch_ == 1 or self._dry_run:
                    # Warning: batch_size can change from one update to another, especially
                    # if using Opacus
                    # FIXME: `batch_size` should not be computed that way, but rather by calling 
                    # `batch_size` attribute from `training_data_loader`. Please refer to issue #422
                    # for further details
                    if isinstance(data, dict):
                        # case `data` is a dict (eg {'modality1': data1, 'modality2': data2}):
                        # compute length of the first modality
                        batch_size = len(list(data.values())[0])
                    else:
                        # case `data` is a Tensor or a list
                        batch_size = len(data)
                    _cumul_batch_size += batch_size
                    if self._num_updates is None:
                        _len_data_loader = len(self.training_data_loader)
                        _n_data_parsed = len(self.training_data_loader.dataset)
                    else:
                        _len_data_loader = self._num_updates
                        try:
                            _n_data_parsed = self._num_updates * self._training_args['batch_size']
                        except KeyError as e:
                            raise FedbiomedTrainingPlanError(f"Error in training_args, missing 'batch_size' { self._training_args}") 
                    num_samples_till_now = min(_cumul_batch_size, len(self.training_data_loader.dataset))
                    logger.debug('Train Epoch: {} [{}/{} ({:.0f}%)]\tLoss: {:.6f}'.format(
                        epoch,
                        num_samples_till_now,
                        _n_data_parsed,
                        100 * num_samples_till_now / max(_n_data_parsed, 1),  # max to avoid division by 0 (if any)
                        loss.item()))

                    # Send scalar values via general/feedback topic
                    if history_monitor is not None:
                        history_monitor.add_scalar(metric={'Loss': loss.item()},
                                                   iteration=batch_,
                                                   epoch=epoch,
                                                   train=True,
                                                   num_batches=_len_data_loader,
                                                   total_samples=_n_data_parsed,
                                                   batch_samples=len(data))


                if self._dry_run:
                    self._model.to(self._device_init)
                    torch.cuda.empty_cache()
                    return

                # do not take into account more than batch_maxnum
                # batches from the dataset
                if (self._batch_maxnum > 0) and (batch_ >= self._batch_maxnum):
                    # print('Reached {} batches for this epoch, ignore remaining data'.format(batch_maxnum))
                    logger.info('Reached {} batches for this epoch, ignore remaining data'.format(self._batch_maxnum))
                    break

        # release gpu usage as much as possible though:
        # - it should be done by deleting the object
        # - and some gpu memory remains used until process (cuda kernel ?) finishes

        self._model.to(self._device_init)
        torch.cuda.empty_cache()

    def testing_routine(
            self,
            metric: Optional[MetricTypes],
            metric_args: Dict[str, Any],
            history_monitor: Optional['HistoryMonitor'],
            before_train: bool
        ) -> None:
        """Evaluation routine, to be called once per round.

        !!! info "Note"
            If the training plan implements a `testing_step` method
            (the signature of which is func(data, target) -> metrics)
            then it will be used rather than the input metric.

        Args:
            metric: The metric used for validation.
                If None, use MetricTypes.ACCURACY.
            history_monitor: HistoryMonitor instance,
                used to record computed metrics and communicate them to
                the researcher (server).
            before_train: Whether the evaluation is being performed
                before local training occurs, of afterwards. This is merely
                reported back through `history_monitor`.
        """
        if not isinstance(self._model, torch.nn.Module):
            msg = (
                f"{ErrorNumbers.FB320.value}: model should be a torch "
                f"nn.Module, but is of type {type(self._model)}"
            )
            logger.critical(msg)
            raise FedbiomedTrainingPlanError(msg)
        try:
            self._model.eval()  # pytorch switch for model inference-mode
            with torch.no_grad():
                super().testing_routine(
                    metric, metric_args, history_monitor, before_train
                )
        finally:
            self._model.train()  # restore training behaviors

    def predict(
            self,
            data: Any,
        ) -> np.ndarray:
        """Return model predictions for a given batch of input features.

        This method is called as part of `testing_routine`, to compute
        predictions based on which evaluation metrics are computed. It
        will however be skipped if a `testing_step` method is attached
        to the training plan, than wraps together a custom routine to
        compute an output metric directly from a (data, target) batch.

        Args:
            data: Array-like (or tensor) structure containing batched
                input features.

        Returns:
            np.ndarray: Output predictions, converted to a numpy array
                (as per the `fedbiomed.common.metrics.Metrics` specs).
        """
        with torch.no_grad():
            pred = self._model(data)
        return pred.numpy()

    # provided by fedbiomed
    def save(self, filename: str, params: dict = None) -> None:
        """Save the torch training parameters from this training plan or from given `params` to a file

        Args:
            filename (str): Path to the destination file
            params (dict): Parameters to save to a file, should be structured as a torch state_dict()

        """
        if params is not None:
            return torch.save(params, filename)
        else:
            return torch.save(self._model.state_dict(), filename)

    # provided by fedbiomed
    def load(self, filename: str, to_params: bool = False) -> dict:
        """Load the torch training parameters to this training plan or to a data structure from a file

        Args:
            filename: path to the source file
            to_params: if False, load params to this pytorch object; if True load params to a data structure

        Returns:
            Contains parameters
        """
        params = torch.load(filename)
        if to_params is False:
            self._model.load_state_dict(params)
        return params

    def set_aggregator_args(self, aggregator_args: Dict[str, Any]):
        """Handles and loads aggregators arguments sent through MQTT and
        file exchanged system. If sent through file exchanged system, loads the arguments.

        Args:
            aggregator_args (Dict[str, Any]): dictionary mapping aggregator argument name with its value (eg
            'aggregator_correction' with correction states)
        """
        self.aggregator_name = aggregator_args.get('aggregator_name') or self.aggregator_name

        for arg_name, aggregator_arg in aggregator_args.items():
            if arg_name == 'aggregator_correction' and aggregator_arg.get('param_path', False):
                # FIXME: this is too specific to Scaffold. Should be redesigned, or handled
                # by an aggregator handler that contains all keys for all strategies implemented
                # in fedbiomed

                #setattr(self, arg_name, aggregator_arg)
                # here we ae loading all args that have been sent from file exchange system
                self.correction_state = torch.load(aggregator_arg.get('param_path'))

    def after_training_params(self) -> dict:
        """Retrieve parameters after training is done

        Call the user defined postprocess function:
            - if provided, the function is part of pytorch model defined by the researcher
            - and expect the model parameters as argument

        Returns:
            The state_dict of the model, or modified state_dict if preprocess is present
        """

        # Check whether postprocess method exists, and use it

        params = self._model.state_dict()
        if hasattr(self, 'postprocess'):
            logger.debug("running model.postprocess() method")
            try:
                params = self.postprocess(self._model.state_dict())  # Post process
            except Exception as e:
                raise FedbiomedTrainingPlanError(f"{ErrorNumbers.FB605.value}: Error while running post process "
                                                 f"{e}" )

        params = self._dp_controller.after_training(params)
        return params

    def __norm_l2(self) -> float:
        """Regularize L2 that is used by FedProx optimization

        Returns:
            L2 norm of model parameters (before local training)
        """
        norm = 0
        
        for current_model, init_model in zip(self._model.parameters(), self._init_params):
            norm += ((current_model - init_model) ** 2).sum()
        return norm<|MERGE_RESOLUTION|>--- conflicted
+++ resolved
@@ -487,11 +487,6 @@
 
                 loss = self.training_step(data, target)  # raises an exception if not provided
 
-<<<<<<< HEAD
-                corrected_loss = torch.clone(loss)
-                # If FedProx is enabled: use regularized loss function
-=======
->>>>>>> b6c3a4a4
                 corrected_loss = torch.clone(loss)
                 # If FedProx is enabled: use regularized loss function
                 if self._fedprox_mu is not None:
