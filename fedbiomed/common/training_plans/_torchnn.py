--- conflicted
+++ resolved
@@ -17,13 +17,10 @@
 from fedbiomed.common.logger import logger
 from fedbiomed.common.metrics import MetricTypes
 from fedbiomed.common.metrics import Metrics
-<<<<<<< HEAD
 from fedbiomed.common.utils import compute_dot_product
 
-=======
 from fedbiomed.common.privacy import DPController
 from fedbiomed.common.training_args import TrainingArgs
->>>>>>> 7077c4cc
 from ._base_training_plan import BaseTrainingPlan
 
 
@@ -98,12 +95,8 @@
         # Aggregated model parameters
         self._init_params = None
 
-<<<<<<< HEAD
     def post_init(self, model_args: Dict, training_args: Dict, optimizer_args: Optional[Dict] = None,
                   aggregator_args: Optional[Dict] = None) -> None:
-=======
-    def post_init(self, model_args: Dict, training_args: TrainingArgs) -> None:
->>>>>>> 7077c4cc
         """ Sets arguments for training, model and optimizer
 
         Args:
@@ -186,15 +179,17 @@
         """
         learning_rates = []
         
-        lr_optimizer_args = self._optimizer_args.get('lr')
-        if lr_optimizer_args is not None:
-            return [lr_optimizer_args]
-        else:
-            params = self._optimizer.param_groups
-            
-            for param in params:
-                learning_rates.append(param['lr'])
-            return learning_rates
+        # lr_optimizer_args = self._optimizer_args.get('lr')
+        # if lr_optimizer_args is not None:
+        #     return [lr_optimizer_args]
+        # else:
+        
+        # extract learning rate directly from optimizer
+        params = self._optimizer.param_groups
+        
+        for param in params:
+            learning_rates.append(param['lr'])
+        return learning_rates
 
     def get_model_params(self) -> OrderedDict:
         return self._model.state_dict()
@@ -380,7 +375,6 @@
                                              f'Data must be a torch Tensor or a list, tuple or dict '
                                              f'ultimately containing Tensors.')
 
-<<<<<<< HEAD
     
     def training_step(self):
         """All subclasses must provide a training_step the purpose of this actual code is to detect that it
@@ -392,8 +386,6 @@
         msg = ErrorNumbers.FB303.value + ": training_step must be implemented"
         logger.critical(msg)
         raise FedbiomedTrainingPlanError(msg)
-=======
->>>>>>> 7077c4cc
 
     def training_routine(self,
                          history_monitor: Any = None,
@@ -419,12 +411,7 @@
                 - `gpu_only (bool)`: force use of a GPU device if any available, even if researcher
                     doesn't request for using a GPU. Default False.
         """
-<<<<<<< HEAD
-        
-        
-=======
-
->>>>>>> 7077c4cc
+
         self._model.train()  # pytorch switch for training
 
         # set correct type for node args
@@ -441,7 +428,6 @@
         # Run preprocess when everything is ready before the training
         self.__preprocess()
 
-<<<<<<< HEAD
         # Initialize training data that comes from Round class
         # TODO: Decide whether it should attached to `self`
         # self.data = data_loader
@@ -459,21 +445,20 @@
             num_batches_in_last_epoch = self._num_updates - num_batches_per_epoch * (num_epochs - 1)
         else:
             num_epochs = self._epochs
-
-=======
         # DP actions --------------------------------------------------------------------------------------------
         self._model, self._optimizer, self.training_data_loader = \
             self._dp_controller.before_training(self._model, self._optimizer, self.training_data_loader)
->>>>>>> 7077c4cc
-
+
+        
         for epoch in range(1, num_epochs + 1):
+            
             # (below) sampling data (with `training_data` method defined on
             # researcher's notebook)
             # training_data = self.training_data(batch_size=batch_size)
             num_samples_till_now = 0
             for batch_idx, (data, target) in enumerate(self.training_data_loader):
                 # Quick exit if we are in the last epoch, and we have reached the total remainder of batches
-                if epoch == num_epochs + 1 and self._num_updates is not None and batch_idx >= num_batches_in_last_epoch:
+                if  self._num_updates is not None and batch_idx >= num_batches_in_last_epoch:
                     break
 
                 # Plus one since batch_idx starts from 0
@@ -484,28 +469,16 @@
 
                 res = self.training_step(data, target)  # raises an exception if not provided
 
-<<<<<<< HEAD
                 
                 corrected_loss = self.compute_corrected_loss(res)
                 corrected_loss.backward()
 
                 self._optimizer.step()
-
-                if batch_  % self._log_interval == 0 or self._dry_run:
+                print("EPOCH", epoch, self._epochs, "UPDATES", self._num_updates, batch_idx, num_batches_in_last_epoch)
+                print("NUM UPDTAED: ", batch_ *self.training_data_loader.batch_size)
+                if batch_  % self._log_interval == 0 or batch_ == 1 or self._dry_run:
                     batch_size = self.training_data_loader.batch_size
                     num_samples_till_now = min(batch_ * batch_size, len(self.training_data_loader.dataset))
-=======
-                # If FedProx is enabled: use regularized loss function
-                if self._fedprox_mu is not None:
-                    res += float(self._fedprox_mu) / 2 * self.__norm_l2()
-
-                res.backward()
-                self._optimizer.step()
-
-                num_samples_till_now += len(data)
-
-                if batch_ % self._log_interval == 0 or self._dry_run:
->>>>>>> 7077c4cc
                     logger.debug('Train Epoch: {} [{}/{} ({:.0f}%)]\tLoss: {:.6f}'.format(
                         epoch,
                         num_samples_till_now,
