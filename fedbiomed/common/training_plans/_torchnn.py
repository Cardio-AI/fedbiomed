'''
TrainingPlan definition for torchnn ML framework
'''

from typing import Any, Dict, Union, Callable
from copy import deepcopy

import torch
import torch.nn as nn

from fedbiomed.common.constants import TrainingPlans, ProcessTypes
from fedbiomed.common.utils import get_method_spec
from fedbiomed.common.constants import ErrorNumbers
from fedbiomed.common.exceptions import FedbiomedTrainingPlanError
from fedbiomed.common.logger import logger
from fedbiomed.common.metrics import MetricTypes
from fedbiomed.common.metrics import Metrics
from ._base_training_plan import BaseTrainingPlan

from opacus import PrivacyEngine 
from opacus.validators import ModuleValidator

class TorchTrainingPlan(BaseTrainingPlan, nn.Module):
    """Implements  TrainingPlan for torch NN framework

    An abstraction over pytorch module to run pytorch models and scripts on node side. Researcher model (resp. params)
    will be

    1. saved  on a '*.py' (resp. '*.pt') files,
    2. uploaded on a HTTP server (network layer),
    3. then Downloaded from the HTTP server on node side,
    4. finally, read and executed on node side.


    Researcher must define/override:
    - a `training_data()` function
    - a `training_step()` function

    Researcher may have to add extra dependencies/python imports, by using `add_dependencies` method.
    """

    def __init__(self, model_args: dict = {}):
        """ Construct training plan

        Args:
            model_args: model arguments. Items used in this class build time
        """

        super().__init__()

        self.__type = TrainingPlans.TorchTrainingPlan

        # cannot use it here !!!! FIXED in training_routine
        self.optimizer = None

        # data loading // should be moved to another class
        self.batch_size = 100
        self.shuffle = True

        # TODO : add random seed init
        # self.random_seed_params = None
        # self.random_seed_shuffling_data = None

        # device to use: cpu/gpu
        # - all operations except training only use cpu
        # - researcher doesn't request to use gpu by default
        self.device_init = "cpu"
        self.device = self.device_init
        if not isinstance(model_args, dict):
            self.use_gpu = False
        else:
            self.use_gpu = model_args.get('use_gpu', False)

        # list dependencies of the model

        self.add_dependency(["import torch",
                             "import torch.nn as nn",
                             "import torch.nn.functional as F",
                             "from fedbiomed.common.training_plans import TorchTrainingPlan",
                             "from fedbiomed.common.data import DataManager",
                             "from fedbiomed.common.constants import ProcessTypes",
                             "from torch.utils.data import DataLoader",
                             "from torchvision import datasets, transforms"
                             ])

        # Aggregated model parameters
        self.init_params = None

        # Empty DP dictionary 
        self.DP = {}

    def type(self):
        """ Gets training plan type"""
        return self.__type

    def _set_device(self, use_gpu: Union[bool, None], node_args: dict):
        """Set device (CPU, GPU) that will be used for training, based on `node_args`

        Args:
            use_gpu: researcher requests to use GPU (or not)
            node_args: command line arguments for node
        """

        # set default values for node args
        if 'gpu' not in node_args:
            node_args['gpu'] = False
        if 'gpu_num' not in node_args:
            node_args['gpu_num'] = None
        if 'gpu_only' not in node_args:
            node_args['gpu_only'] = False

        # Training uses gpu if it exists on node and
        # - either proposed by node + requested by training plan
        # - or forced by node
        cuda_available = torch.cuda.is_available()
        if use_gpu is None:
            use_gpu = self.use_gpu
        use_cuda = cuda_available and ((use_gpu and node_args['gpu']) or node_args['gpu_only'])

        if node_args['gpu_only'] and not cuda_available:
            logger.error('Node wants to force model training on GPU, but no GPU is available')
        if use_cuda and not use_gpu:
            logger.warning('Node enforces model training on GPU, though it is not requested by researcher')
        if not use_cuda and use_gpu:
            logger.warning('Node training model on CPU, though researcher requested GPU')

        # Set device for training
        self.device = "cpu"
        if use_cuda:
            if node_args['gpu_num'] is not None:
                if node_args['gpu_num'] in range(torch.cuda.device_count()):
                    self.device = "cuda:" + str(node_args['gpu_num'])
                else:
                    logger.warning(f"Bad GPU number {node_args['gpu_num']}, using default GPU")
                    self.device = "cuda"
            else:
                self.device = "cuda"
        logger.debug(f"Using device {self.device} for training "
                     f"(cuda_available={cuda_available}, gpu={node_args['gpu']}, "
                     f"gpu_only={node_args['gpu_only']}, "
                     f"use_gpu={use_gpu}, gpu_num={node_args['gpu_num']})")

    def training_step(self):
        """All subclasses must provide a training_step the purpose of this actual code is to detect that it
        has been provided

        Raises:
             FedbiomedTrainingPlanError: if called and not inherited
        """
        msg = ErrorNumbers.FB303.value + ": training_step must be implemented"
        logger.critical(msg)
        raise FedbiomedTrainingPlanError(msg)

    def training_routine(self,
                         epochs: int = 2,
                         log_interval: int = 10,
                         lr: Union[int, float] = 1e-3,
                         batch_maxnum: int = 0,
                         dry_run: bool = False,
                         use_gpu: Union[bool, None] = None,
<<<<<<< HEAD
                         fedprox_mu=None,
                         history_monitor=None,
                         DP_args: dict = {},
=======
                         fedprox_mu: float =None,
                         history_monitor: Any =None,
>>>>>>> f2319327
                         node_args: Union[dict, None] = None):
        # FIXME: add betas parameters for ADAM solver + momentum for SGD
        # FIXME 2: remove parameters specific for testing specified in the
        # training routine
        """Training routine procedure.

        End-user should define;

        - a `training_data()` function defining how sampling / handling data in node's dataset is done. It should
            return a generator able to output tuple (batch_idx, (data, targets)) that is iterable for each batch.
        - a `training_step()` function defining how cost is computed. It should output model error for model backpropagation.

        Args:
            epochs: Number of epochs (complete pass on data).
            log_interval: Frequency of logging loss values during training.
            lr: Learning rate.
            batch_maxnum: Equals number of data devided by batch_size, and taking the closest lower integer.
            dry_run: Whether to stop once the first batch size of the first epoch of the first round is completed.
            use_gpu: researcher requests to use GPU (or not) for training during this round (ie overload the object
                default use_gpu value) if available on node and proposed by node Defaults to None (don't overload the
                object default value)
            fedprox_mu: mu parameter in case of FredProx computing. Default is None, which means that
                FredProx is not triggered
            history_monitor: Monitor handler for real-time feed. Defined by the Node and can't be overwritten
            node_args: command line arguments for node. Can include:
                - `gpu (bool)`: propose use a GPU device if any is available. Default False.
                - `gpu_num (Union[int, None])`: if not None, use the specified GPU device instead of default
                    GPU device if this GPU device is available. Default None.
                - `gpu_only (bool)`: force use of a GPU device if any available, even if researcher
                    doesn't request for using a GPU. Default False.
        """

        if DP_args:
            self.initialize_dp(DP_args)

        # set correct type for node args
        if not isinstance(node_args, dict):
            node_args = {}

        if self.optimizer is None:
            self.optimizer = torch.optim.Adam(self.parameters(), lr=lr)
        else:
            self.make_optimizer(lr)

        if self.DP:
            # Add __preprocess_ldp as preprocess 
            self.add_preprocess(method=self.__preprocess_ldp, process_type=ProcessTypes.DATA_LOADER)

        # Run preprocess when everything is ready before the training
        self.__preprocess()

        self._set_device(use_gpu, node_args)
        # send all model to device, ensures having all the requested tensors
        self.to(self.device)

        self.train()  # pytorch switch for training

        # Initialize training data that comes from Round class
        # TODO: Decide whether it should attached to `self`
        # self.data = data_loader

        # initial aggregated model parameters
        self.init_params = deepcopy(self.state_dict())

        for epoch in range(1, epochs + 1):
            # (below) sampling data (with `training_data` method defined on
            # researcher's notebook)
            # training_data = self.training_data(batch_size=batch_size)
            for batch_idx, (data, target) in enumerate(self.training_data_loader):

                # Plus one since batch_idx starts from 0
                batch_ = batch_idx + 1

                self.train()  # model training
                data, target = data.to(self.device), target.to(self.device)
                self.optimizer.zero_grad()

                res = self.training_step(data, target)  # raises an exception if not provided

                # If FedProx is enabled: use regularized loss function
                if fedprox_mu is not None:
                    try:
                        _mu = float(fedprox_mu)
                    except ValueError:
                        msg = ErrorNumbers.FB605.value + ": fedprox_mu parameter requested is not a float"
                        logger.critical(msg)
                        raise FedbiomedTrainingPlanError(msg)

                    res += _mu / 2 * self.__norm_l2()

                res.backward()

                self.optimizer.step()

                if self.DP:
                    # To be used by the nodes to assess budget locally
                    eps, alpha = self.privacy_engine.accountant.get_privacy_spent(delta=.1/len(self.training_data_loader))

                # do not take into account more than batch_maxnum
                # batches from the dataset
                if (batch_maxnum > 0) and (batch_ >= batch_maxnum):
                    # print('Reached {} batches for this epoch, ignore remaining data'.format(batch_maxnum))
                    logger.info('Reached {} batches for this epoch, ignore remaining data'.format(batch_maxnum))
                    break

                if batch_ % log_interval == 0:
                    logger.debug('Train Epoch: {} [{}/{} ({:.0f}%)]\tLoss: {:.6f}'.format(
                        epoch,
                        batch_idx * len(data),
                        len(self.training_data_loader.dataset),
                        100 * batch_idx / len(self.training_data_loader),
                        res.item()))

                    # Send scalar values via general/feedback topic
                    if history_monitor is not None:
                        history_monitor.add_scalar(metric={'Loss': res.item()},
                                                   iteration=batch_,
                                                   epoch=epoch,
                                                   train=True,
                                                   num_batches=len(self.training_data_loader),
                                                   total_samples=len(self.training_data_loader.dataset),
                                                   batch_samples=len(data))

                    if dry_run:
                        self.to(self.device_init)
                        torch.cuda.empty_cache()
                        return

        # release gpu usage as much as possible though:
        # - it should be done by deleting the object
        # - and some gpu memory remains used until process (cuda kernel ?) finishes
        self.to(self.device_init)
        torch.cuda.empty_cache()

    def testing_routine(self,
                        metric: Union[MetricTypes, None],
                        metric_args: Dict[str, Any],
                        history_monitor: Any,
                        before_train: Union[bool, None] = None):
        """Performs testing routine on testing partition of the dataset

        Testing routine can be run any time after train and test split is done. Method sends testing result
        back to researcher component as real-time.

        Args:
            metric: Metric that will be used for evaluation
            metric_args: The arguments for corresponding metric function.
                Please see [`sklearn.metrics`][sklearn.metrics]
            history_monitor: Real-time feed-back handler for evaluation results
            before_train: Declares whether is performed before training model or not.

        Raises:
            FedbiomedTrainingPlanError: if the training is failed by any reason

        """
        # TODO: Add preprocess option for testing_data_loader

        if self.testing_data_loader is None:
            msg = ErrorNumbers.FB605.value + ": can not find dataset for testing."
            logger.critical(msg)
            raise FedbiomedTrainingPlanError(msg)

        # Build metrics object
        metric_controller = Metrics()
        tot_samples = len(self.testing_data_loader.dataset)

        self.eval()  # pytorch switch for model evaluation
        # Complete prediction over batches
        with torch.no_grad():
            # Data Loader for testing partition includes entire dataset in the first batch
            for batch_ndx, (data, target) in enumerate(self.testing_data_loader):
                batch_ = batch_ndx + 1

                # If `testing_step` is defined in the TrainingPlan
                if hasattr(self, 'testing_step'):
                    try:
                        m_value = self.testing_step(data, target)
                    except Exception as e:
                        # catch exception because we are letting the user design this
                        # `evaluation_step` method of the training plan
                        msg = ErrorNumbers.FB605.value + \
                            ": error then executing `testing_step` :" + \
                            str(e)

                        logger.critical(msg)
                        raise FedbiomedTrainingPlanError(msg)

                    # If custom evaluation step returns None
                    if m_value is None:
                        msg = ErrorNumbers.FB605.value + \
                            ": metric function returned None"

                        logger.critical(msg)
                        raise FedbiomedTrainingPlanError(msg)

                    metric_name = 'Custom'

                # Otherwise, check a default metric is defined
                # Use accuracy as default metric
                else:

                    if metric is None:
                        metric = MetricTypes.ACCURACY
                        logger.info(f"No `testing_step` method found in TrainingPlan and `test_metric` is not defined "
                                    f"in the training arguments `: using default metric {metric.name}"
                                    " for model evaluation")
                    else:
                        logger.info(
                            f"No `testing_step` method found in TrainingPlan: using defined metric {metric.name}"
                            " for model evaluation.")

                    metric_name = metric.name

                    try:
                        # Pass data through network layers
                        pred = self(data)
                    except Exception as e:
                        # Pytorch does not provide any means to catch exception (no custom Exceptions),
                        # that is why we need to trap general Exception
                        msg = ErrorNumbers.FB605.value + \
                            ": error - " + \
                            str(e)
                        logger.critical(msg)
                        raise FedbiomedTrainingPlanError(msg)

                    # Convert prediction and actual values to numpy array
                    y_true = target.detach().numpy()
                    predicted = pred.detach().numpy()
                    m_value = metric_controller.evaluate(y_true=y_true, y_pred=predicted, metric=metric, **metric_args)

                metric_dict = self._create_metric_result_dict(m_value, metric_name=metric_name)

                logger.debug('Testing: Batch {} [{}/{}] | Metric[{}]: {}'.format(
                    str(batch_), batch_ * len(target), tot_samples, metric_name, m_value))

                # Send scalar values via general/feedback topic
                if history_monitor is not None:
                    history_monitor.add_scalar(metric=metric_dict,
                                               iteration=batch_,
                                               epoch=None,  # no epoch
                                               test=True,
                                               test_on_local_updates=False if before_train else True,
                                               test_on_global_updates=before_train,
                                               total_samples=tot_samples,
                                               batch_samples=len(target),
                                               num_batches=len(self.testing_data_loader))

        del metric_controller

    # provided by fedbiomed
    def save(self, filename: str, params: dict = None) -> None:
        """Save the torch training parameters from this training plan or from given `params` to a file

        Args:
            filename: Path to the destination file
            params: Parameters to save to a file, should be structured as a torch state_dict()

        """
        if params is not None:
            return torch.save(params, filename)
        else:
            return torch.save(self.state_dict(), filename)

    # provided by fedbiomed
    def load(self, filename: str, to_params: bool = False) -> dict:
        """Load the torch training parameters to this training plan or to a data structure from a file

        Args:
            filename: path to the source file
            to_params: if False, load params to this pytorch object; if True load params to a data structure

        Returns:
            Contains parameters
        """
        params = torch.load(filename)
        if to_params is False:
            self.load_state_dict(params)
        return params

    def after_training_params(self) -> dict:
        """Retrieve parameters after training is done

        Call the user defined postprocess function:
            - if provided, the function is part of pytorch model defined by the researcher
            - and expect the model parameters as argument

        Returns:
            The state_dict of the model, or modified state_dict if preprocess is present
        """

        try:
            # Check whether postprocess method exists, and use it
            logger.debug("running model.postprocess() method")
            post_params = self.postprocess(self.state_dict())  # Post process
            if self.DP:
                return self.postprocess_dp(post_params) 
            return post_params
        except AttributeError:
            # Method does not exist; skip
            logger.debug("model.postprocess() method not provided")
            if self.DP:
                return self.postprocess_dp(self.state_dict())
            else: 
                pass

        return self.state_dict()

    def initialize_dp(self, DP_args):

        self.DP = DP_args

        print('############### Initializing DP##################')

        assert 'type' in self.DP,  "DP 'type' not provided"
        assert 'sigma' in self.DP, "DP 'sigma' parameter not provided"
        assert 'clip' in self.DP,  "DP 'clip' parameter not provided"
        assert  self.DP['type'] in ['central','local'], "DP strategy unknown"

        if self.DP['type'] == 'local':
            try:
                float(self.DP['sigma'])
            except ValueError:
                msg = ErrorNumbers.FB605.value + ": 'sigma'  parameter requested is not a float"
                logger.critical(msg)
                raise FedbiomedTrainingPlanError(msg)
        else:
            self.DP.update(sigma_CDP=DP_args['sigma'])
            self.DP['sigma'] = 0. 
        try:
            float(self.DP['clip'])
        except ValueError:
            msg = ErrorNumbers.FB605.value + ": 'clip'  parameter requested is not a float"
            logger.critical(msg)
            raise FedbiomedTrainingPlanError(msg)


    def postprocess_dp(self, params):

        if self.DP['type'] == 'central':
            delta_params = {}
            perturbed_params = {}
            for name, param in params.items():

                ###
                ### Extracting the update
                ###
                delta_theta = params[name] - self.init_params[name]
                delta_params[name] = delta_theta

                for key in delta_params.keys():
                    delta_theta_tilde = delta_params[key] \
                            + torch.sqrt(torch.tensor([2]))*self.DP['sigma_CDP']*self.DP['clip'] * torch.randn_like(delta_params[key])
                    perturbed_params[key]=self.init_params[key] + delta_theta_tilde
            params = perturbed_params 

        params_keys = list(params.keys())
        for key in params_keys:
            if '_module' in key:
                newkey = key.replace('_module.', '')
                params[newkey] = params.pop(key)

        return params
    
    def make_optimizer(self,lr):
        """
        Method for providing the required optimizer as `self.optimizer`: 
        to be defined by user. 
        Args:
            learning rate
        """
        pass

    def __norm_l2(self) -> float:
        """Regularize L2 that is used by FedProx optimization

        Returns:
            L2 norm of model parameters (before local training)
        """
        norm = 0
        for key, val in self.state_dict().items():
            norm += ((val - self.init_params[key]) ** 2).sum()
        return norm

    def __preprocess(self):
        """Executes registered preprocess that are defined by user."""
        for (name, process) in self.pre_processes.items():
            method = process['method']
            process_type = process['process_type']

            if process_type == ProcessTypes.DATA_LOADER:
                self.__process_data_loader(method=method)
            else:
                logger.error(f"Process `{process_type}` is not implemented for `TorchTrainingPlan`. Preprocess will "
                             f"be ignored")

    def __preprocess_ldp(self, data_loader):
        """
            This is a method that is going to be executed just before the training loop. This method
            should be registered in the `__init__` of training plan with `self.add_preprocess()` 
            Process type should be declared by the argument `process_type` of `self.add_process`.  
        """

        # enter PrivacyEngine
        self.privacy_engine = PrivacyEngine()
        self.model, self.optimizer, data_loader = self.privacy_engine.make_private(module=self.model,
                                                                              optimizer=self.optimizer,
                                                                              data_loader = data_loader,
                                                                              noise_multiplier=self.DP['sigma'],
                                                                              max_grad_norm=self.DP['clip'],
                                                                    )
        return data_loader


    def __process_data_loader(self, method: Callable):
        """Process handler for data loader kind processes.

        Args:
            method: Process method that is going to be executed

        Raises:
             FedbiomedTrainingPlanError: Raised if number of arguments of method is different than 1.
                    - triggered if execution of method fails
                    - triggered if type of the output of the method is not an instance of
                        `self.training_data_loader`
        """
        argspec = get_method_spec(method)
        if len(argspec) != 1:
            msg = ErrorNumbers.FB605.value + \
                ": process for type `PreprocessType.DATA_LOADER` should have only one argument/parameter"
            logger.critical(msg)
            raise FedbiomedTrainingPlanError(msg)

        try:
            data_loader = method(self.training_data_loader)
        except Exception as e:
            msg = ErrorNumbers.FB605.value + \
                ": error while running process method -> `{method.__name__}` - " + \
                str(e)
            logger.critical(msg)
            raise FedbiomedTrainingPlanError(msg)

        # Debug after running preprocess
        logger.debug(f'The process `{method.__name__}` has been successfully executed.')

        if isinstance(data_loader, type(self.training_data_loader)):
            self.training_data_loader = data_loader
            logger.debug(f'Data loader for training routine has been updated by the process `{method.__name__}` ')
        else:
            msg = ErrorNumbers.FB605.value + \
                ": the input argument of the method `preprocess` is `data_loader`" + \
                " and expected return value should be an instance of: " + \
                type(self.training_data_loader) + \
                " instead of " + \
                type(data_loader)
            logger.critical(msg)
            raise FedbiomedTrainingPlanError(msg)<|MERGE_RESOLUTION|>--- conflicted
+++ resolved
@@ -19,6 +19,7 @@
 
 from opacus import PrivacyEngine 
 from opacus.validators import ModuleValidator
+
 
 class TorchTrainingPlan(BaseTrainingPlan, nn.Module):
     """Implements  TrainingPlan for torch NN framework
@@ -158,14 +159,9 @@
                          batch_maxnum: int = 0,
                          dry_run: bool = False,
                          use_gpu: Union[bool, None] = None,
-<<<<<<< HEAD
-                         fedprox_mu=None,
-                         history_monitor=None,
+                         fedprox_mu: float =None,
                          DP_args: dict = {},
-=======
-                         fedprox_mu: float =None,
                          history_monitor: Any =None,
->>>>>>> f2319327
                          node_args: Union[dict, None] = None):
         # FIXME: add betas parameters for ADAM solver + momentum for SGD
         # FIXME 2: remove parameters specific for testing specified in the
