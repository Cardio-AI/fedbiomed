'''
all the fedbiomed constants/enums

do not import other fedbiomed packages here to avoid dependancy loop
'''

from enum import Enum


class _BaseEnum(Enum):
    """
    Parent class to pass default methods to enumeration classes
    """

    @classmethod
    def list(cls):
        return list(map(lambda c: c.value, cls))


class ComponentType(_BaseEnum):
    """
    Enumeration class, used to characterize the type
    of component of the fedbiomed architecture
    """

    RESEARCHER = 1
    NODE = 2


class HashingAlgorithms(_BaseEnum):
    """
    Enumeration class, used to characterize the hashing
    algorithms
    """

    SHA256 = 'SHA256'
    SHA384 = 'SHA384'
    SHA512 = 'SHA512'
    SHA3_256 = 'SHA3_256'
    SHA3_384 = 'SHA3_384'
    SHA3_512 = 'SHA3_512'
    BLAKE2B = 'BLAKE2B'
    BLAKE2S = 'BLAKE2S'


class ModelTypes(_BaseEnum):
    """ Constant values for model type that will be saved into db
    - `registered` means model saved by a user/hospital/node
    - `default`    means model is default model provided by Fed-BioMed
    """

    REGISTERED = 'registered'
    DEFAULT = 'default'


class TrainingPlans(_BaseEnum):
    """ Enumeration class for Training plans """

    TorchTrainingPlan = 'TorchTrainingPlan'
    SkLearnTrainingPlan = 'SkLearnTrainingPlan'


class ProcessTypes(_BaseEnum):
    """Enumeration class for Preprocess types """
    DATA_LOADER = 0
    PARAMS = 1


class ErrorNumbers(_BaseEnum):
    """
    list of all error messages types

    the first value of each enum is used for JSON serializing/deserializing
    the second value is a description string
    """

    # MQTT errors
    FB100 = "FB100: undetermined messaging server error"
    FB101 = "FB101: cannot connect to the messaging server"
    FB102 = "FB102: messaging server does not answer in dedicated time"
    FB103 = "FB103: messaging call error"
    FB104 = "FB104: message echange error"

    # HTTP errors

    FB200 = "FB200: undetermined repository server error"
    FB201 = "FB201: server not reachable"
    FB202 = "FB202: server returns 404 error"
    FB203 = "FB203: server returns other 4xx or 500 error"

    # application error on node

    FB300 = "FB300: undetermined node error"
    FB301 = "FB301: Protocol error"
    FB302 = "FB302: TrainingPlan class does not load"
    FB303 = "FB303: TrainingPlan class does not contain expected methods"
    FB304 = "FB304: TrainingPlan method crashes"
    FB305 = "FB305: TrainingPlan loops indefinitely"
    FB306 = "FB306: bad URL (.py) for TrainingPlan"
    FB307 = "FB307: bad URL (.pt) for training params"
    FB308 = "FB308: bad training request ().json"
    FB309 = "FB309: bad model params (.pt)"
    FB310 = "FB310: bad data format"
    FB311 = "FB311: receiving a new computation request during a running computation"
    FB312 = "FB312: Node stopped in SIGTERM signal handler"
    FB313 = "FB313: no dataset matching request"
<<<<<<< HEAD
    FB314 = "FB314: training round error"
    FB315 = "FB315: Error while loading the data "
=======
    FB314 = "FB314: Node round error"

>>>>>>> 74d9c127
    # application error on researcher

    FB400 = "FB400: undetermined application error"
    FB401 = "FB401: aggregation crashes or returns an error"
    FB402 = "FB402: strategy method crashes or sends an error"
    FB403 = "FB403: bad URL (.pt) for model param"
    FB404 = "FB404: bad model param (.pt) format for TrainingPlan"
    FB405 = "FB405: received delayed answer for previous computation round"
    FB406 = "FB406: list of nodes is empty at data lookup phase"
    FB407 = "FB407: list of nodes became empty when training"
    FB408 = "FB408: node did not answer during training"
    FB409 = "FB409: node sent Status=Error during training"
    FB410 = "FB410: bad type or value for experiment argument"
    FB411 = "FB411: cannot train an experiment that is not fully defined"
    FB412 = "FB412: cannot do model checking for experiment"
    FB413 = "FB413: cannot save or load breakpoint for experiment"

    # node problem detected by researcher

    FB500 = "FB500: undetermined node error, detected by server"
    FB501 = "FB501: node not reacheable"

    # general application errors (common to node/researcher/..)

    FB600 = "FB600: environ error"
    FB601 = "FB601: message error"
    FB602 = "FB602: logger error"
    FB603 = "FB603: task queue error"
    FB604 = "FB604: repository error"
    FB605 = "FB605: training plan error"
    FB606 = "FB606: model manager error"
    FB607 = "FB607: data manager error"
    FB608 = "FB608: torch data manager error"
    FB609 = "FB608: scikit-learn data manager error"
    FB610 = "FB609: Torch based tabular dataset creation error"
    FB611 = "FB611: Error while trying to evaluate using the specified metric"

    # oops
    FB999 = "FB999: unknown error code sent by the node"<|MERGE_RESOLUTION|>--- conflicted
+++ resolved
@@ -104,13 +104,9 @@
     FB311 = "FB311: receiving a new computation request during a running computation"
     FB312 = "FB312: Node stopped in SIGTERM signal handler"
     FB313 = "FB313: no dataset matching request"
-<<<<<<< HEAD
-    FB314 = "FB314: training round error"
+    FB314 = "FB314: Node round error"
     FB315 = "FB315: Error while loading the data "
-=======
-    FB314 = "FB314: Node round error"
 
->>>>>>> 74d9c127
     # application error on researcher
 
     FB400 = "FB400: undetermined application error"
