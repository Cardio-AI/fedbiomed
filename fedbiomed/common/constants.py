"""Fed-BioMed constants/enums"""

from enum import Enum


class _BaseEnum(Enum):
    """
    Parent class to pass default methods to enumeration classes
    """

    @classmethod
    def list(cls):
        return list(map(lambda c: c.value, cls))


class ComponentType(_BaseEnum):
    """Enumeration class, used to characterize the type of component of the fedbiomed architecture

    Attributes:
        RESEARCHER: Researcher component
        NODE: Node component
    """

    RESEARCHER: int = 1
    NODE: int = 2


class HashingAlgorithms(_BaseEnum):
    """Enumeration class, used to characterize the hashing algorithms"""

    SHA256: str = 'SHA256'
    SHA384: str = 'SHA384'
    SHA512: str = 'SHA512'
    SHA3_256: str = 'SHA3_256'
    SHA3_384: str = 'SHA3_384'
    SHA3_512: str = 'SHA3_512'
    BLAKE2B: str = 'BLAKE2B'
    BLAKE2S: str = 'BLAKE2S'


class ModelTypes(_BaseEnum):
    """Constant values for model type that will be saved into db

    Attributes:
        REQUESTED: means model submitted in-application by the researcher
        REGISTERED: means model added by a hospital/node
        DEFAULT: means model is default model provided by Fed-BioMed
    """
    REQUESTED: str = 'requested'
    REGISTERED: str = 'registered'
    DEFAULT: str = 'default'


class TrainingPlanApprovalStatus(_BaseEnum):
    """Enumeration class for model approval status of a model on a node when model approval is active.

    Attributes:
        APPROVED: model was accepted for this node, can be executed now
        REJECTED: model was disapproved for this node, cannot be executed
        PENDING: model is waiting for review and approval, cannot be executed yet
    """
    APPROVED: str = "Approved"
    REJECTED: str = "Rejected"
    PENDING: str = "Pending"

    def str2enum(name: str):
        for e in TrainingPlanApprovalStatus:
            if e.value == name:
                return e
        return None


class TrainingPlans(_BaseEnum):
    """Enumeration class for Training plans """

    TorchTrainingPlan: str = 'TorchTrainingPlan'
    SkLearnTrainingPlan: str = 'SkLearnTrainingPlan'


class ProcessTypes(_BaseEnum):
    """Enumeration class for Preprocess types

    Attributes:
        DATA_LOADER: Preprocess for DataLoader
        PARAMS: Preprocess for model parameters
    """
    DATA_LOADER: int = 0
    PARAMS: int = 1


class DataLoadingBlockTypes(_BaseEnum):
    """Base class for typing purposes.

    Concrete enumeration types should be defined within the scope of their
    implementation or application. To define a concrete enumeration type,
    one must subclass this class as follows:
    ```python
    class MyLoadingBlockTypes(DataLoadingBlockTypes, Enum):
        MY_KEY: str 'myKey'
        MY_OTHER_KEY: str 'myOtherKey'
    ```

    Subclasses must respect the following conditions:
    - All fields must be str;
    - All field values must be unique.

    :warning: this class must always be empty as it is not allowed to
    contain any fields!
    """
    def __init__(self, *args):
        cls = self.__class__
        if not isinstance(self.value, str):
            raise ValueError("all fields of DataLoadingBlockTypes subclasses"
                             " must be of str type")
        if any(self.value == e.value for e in cls):
            a = self.name
            e = cls(self.value).name
            raise ValueError(
                f"duplicate values not allowed in DataLoadingBlockTypes and "
                f"its subclasses: {a} --> {e}")


class DatasetTypes(_BaseEnum):
    """Types of Datasets implemented in Fed-BioMed"""
    TABULAR: str = 'csv'
    IMAGES: str = 'images'
    DEFAULT: str = 'default'
    MEDNIST: str = 'mednist'
    MEDICAL_FOLDER: str = 'medical-folder'
    FLAMBY: str = 'flamby'
    TEST: str = 'test'
    NONE: str = 'none'


class ErrorNumbers(_BaseEnum):
    """List of all error messages types"""

    # MQTT errors
    FB100: str = "FB100: undetermined messaging server error"
    FB101: str = "FB101: cannot connect to the messaging server"
    FB102: str = "FB102: messaging server does not answer in dedicated time"
    FB103: str = "FB103: messaging call error"
    FB104: str = "FB104: message exchange error"

    # HTTP errors

    FB200: str = "FB200: undetermined repository server error"
    FB201: str = "FB201: server not reachable"
    FB202: str = "FB202: server returns 404 error"
    FB203: str = "FB203: server returns other 4xx or 500 error"

    # application error on node

    FB300: str = "FB300: undetermined node error"
    FB301: str = "FB301: Protocol error"
    FB302: str = "FB302: TrainingPlan class does not load"
    FB303: str = "FB303: TrainingPlan class does not contain expected methods"
    FB304: str = "FB304: TrainingPlan method crashes"
    FB305: str = "FB305: TrainingPlan loops indefinitely"
    FB306: str = "FB306: bad URL (.py) for TrainingPlan"
    FB307: str = "FB307: bad URL (.pt) for training params"
    FB308: str = "FB308: bad training request ().json"
    FB309: str = "FB309: bad model params (.pt)"
    FB310: str = "FB310: bad data format"
    FB311: str = "FB311: receiving a new computation request during a running computation"
    FB312: str = "FB312: Node stopped in SIGTERM signal handler"
    FB313: str = "FB313: no dataset matching request"
    FB314: str = "FB314: Node round error"
    FB315: str = "FB315: Error while loading the data "
    FB316: str = "FB316: Data loading plan error"
<<<<<<< HEAD
    FB317: str = "FB317: bad model type"
=======
    FB317: str = "FB317: FLamby package import error"
>>>>>>> 2477cd43

    # application error on researcher

    FB400: str = "FB400: undetermined application error"
    FB401: str = "FB401: aggregation crashes or returns an error"
    FB402: str = "FB402: strategy method crashes or sends an error"
    FB403: str = "FB403: bad URL (.pt) for model param"
    FB404: str = "FB404: bad model param (.pt) format for TrainingPlan"
    FB405: str = "FB405: received delayed answer for previous computation round"
    FB406: str = "FB406: list of nodes is empty at data lookup phase"
    FB407: str = "FB407: list of nodes became empty when training (no node has answered)"
    FB408: str = "FB408: node did not answer during training"
    FB409: str = "FB409: node sent Status=Error during training"
    FB410: str = "FB410: bad type or value for experiment argument"
    FB411: str = "FB411: cannot train an experiment that is not fully defined"
    FB412: str = "FB412: cannot do model checking for experiment"
    FB413: str = "FB413: cannot save or load breakpoint for experiment"
    FB414: str = "FB414: bad type or value for training arguments"
    # node problem detected by researcher

    FB500: str = "FB500: undetermined node error, detected by server"
    FB501: str = "FB501: node not reachable"

    # general application errors (common to node/researcher/..)

    FB600: str = "FB600: environ error"
    FB601: str = "FB601: message error"
    FB602: str = "FB602: logger error"
    FB603: str = "FB603: task queue error"
    FB604: str = "FB604: repository error"
    FB605: str = "FB605: training plan error"
    FB606: str = "FB606: model manager error"
    FB607: str = "FB607: data manager error"
    FB608: str = "FB608: torch data manager error"
    FB609: str = "FB609: scikit-learn data manager error"
    FB610: str = "FB610: Torch based tabular dataset creation error"
    FB611: str = "FB611: Error while trying to evaluate using the specified metric"
    FB612: str = "FB612: Torch based NIFTI dataset error"
    FB613: str = "FB613: Medical Folder dataset error"
    FB614: str = "FB614: data loading block error"
    FB615: str = "FB615: data loading plan error"
    FB616: str = "FB616: differential privacy controller error"
    FB617: str = "FB617: FLamby dataset error"
    FB618: str = "FB618: FLamby data transformation error"

    # oops
    FB999: str = "FB999: unknown error code sent by the node"


class UserRoleType(int, _BaseEnum):
    """Enumeration class, used to characterize the type of component of the fedbiomed architecture

    Attributes:
        ADMIN: User with Admin role
        USER: Simple user
    """

    ADMIN: int = 1
    USER: int = 2


class UserRequestStatus(str, _BaseEnum):
    """Enumeration class, used to characterize the status for user registration requests

        Attributes:
            NEW: New user registration
            REJECTED: Rejected status
        """

    NEW: str = "NEW"
    REJECTED: str = "REJECTED"<|MERGE_RESOLUTION|>--- conflicted
+++ resolved
@@ -168,11 +168,8 @@
     FB314: str = "FB314: Node round error"
     FB315: str = "FB315: Error while loading the data "
     FB316: str = "FB316: Data loading plan error"
-<<<<<<< HEAD
     FB317: str = "FB317: bad model type"
-=======
-    FB317: str = "FB317: FLamby package import error"
->>>>>>> 2477cd43
+    FB318: str = "FB318: FLamby package import error"
 
     # application error on researcher
 
