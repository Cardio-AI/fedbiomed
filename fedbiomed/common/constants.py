# This file is originally part of Fed-BioMed
# SPDX-License-Identifier: Apache-2.0

"""Fed-BioMed constants/enums"""
import sys

from packaging.version import Version as FBM_Component_Version
from fedbiomed.common.exceptions import FedbiomedError
from enum import Enum


CONFIG_FOLDER_NAME = "etc"
"""Directory/folder name where configurations are saved"""

CACHE_FOLDER_NAME = "cache"
"""Directory/folder name where cache files are saved"""

TMP_FOLDER_NAME = "tmp"
"""Directory/folder name where temporary files are saved"""

TENSORBOARD_FOLDER_NAME = "runs"
"""Directory/folder name where tensorboard logs are saved"""

VAR_FOLDER_NAME = "var"
"""Directory/folder name where variable files are saved"""

DB_FOLDER_NAME = VAR_FOLDER_NAME
"""Directory/folder name where DB files are saved"""

DB_PREFIX = 'db_'
"""Prefix for database files name"""

NODE_PREFIX = 'node_'
"""Prefix for node ID"""

<<<<<<< HEAD
MPSPDZ_certificate_prefix = "MPSPDZ_certificate"

__version__ = FBM_Component_Version('4.4.4')  # Fed-BioMed software version
__researcher_config_version__ = FBM_Component_Version('2')  # researcher config file version
__node_config_version__ = FBM_Component_Version('2')  # node config file version
__breakpoints_version__ = FBM_Component_Version('2')  # breakpoints format version
__messaging_protocol_version__ = FBM_Component_Version('2')  # format of gRPC messages.
=======
NODE_STATE_PREFIX = 'node_state_'
"""Prefix for Node state ID"""

JOB_PREFIX = 'job_'
"""Prefix for job ID"""

MPSPDZ_certificate_prefix = "MPSPDZ_certificate"

__version__ = FBM_Component_Version('4.4.4')  # Fed-BioMed software version
__researcher_config_version__ = FBM_Component_Version('1')  # researcher config file version
__node_config_version__ = FBM_Component_Version('1')  # node config file version
__node_state_version__ = FBM_Component_Version('1')  # node state version
__breakpoints_version__ = FBM_Component_Version('1')  # breakpoints format version
__messaging_protocol_version__ = FBM_Component_Version('1')  # format of MQTT messages.
>>>>>>> 1a3fe152
# Nota: for messaging protocol version, all changes should be a major version upgrade



# Max message length as bytes
MAX_MESSAGE_BYTES_LENGTH = 4000000 - sys.getsizeof(bytes("", encoding="UTF-8")) # 4MB 



class _BaseEnum(Enum):
    """
    Parent class to pass default methods to enumeration classes
    """

    @classmethod
    def list(cls):
        return list(map(lambda c: c.value, cls))


class MessageType(_BaseEnum):
    """Types of messages received by researcher

    Attributes:
        REPLY: reply messages (TrainReply, SearchReply, etc.)
        LOG: 'log' message (LogMessage)
        SCALAR: 'add_scalar' message (Scalar)
    """
    REPLY = "REPLY"
    LOG = "LOG"
    SCALAR = "SCALAR"

    @classmethod
    def convert(cls, type_):
        """Converts given text message to to MessageType instance"""
        try:
            return getattr(cls, type_.upper())
        except AttributeError as exp:
            raise FedbiomedError(f"There is no MessageType as {type_}")


class ComponentType(_BaseEnum):
    """Enumeration class, used to characterize the type of component of the fedbiomed architecture

    Attributes:
        RESEARCHER: Researcher component
        NODE: Node component
    """

    RESEARCHER: int = 1
    NODE: int = 2



class BiprimeType(_BaseEnum):
    """Constant values for secure aggregation biprime type that will be saved into db

    Attributes:
        DYNAMIC: means biprime dynamically added after negoti
        DEFAULT: means biprime is a default one provided by Fed-BioMed
    """
    DYNAMIC = 'dynamic'
    DEFAULT = 'default'


class HashingAlgorithms(_BaseEnum):
    """Enumeration class, used to characterize the hashing algorithms"""

    SHA256 = 'SHA256'
    SHA384 = 'SHA384'
    SHA512 = 'SHA512'
    SHA3_256 = 'SHA3_256'
    SHA3_384 = 'SHA3_384'
    SHA3_512 = 'SHA3_512'
    BLAKE2B = 'BLAKE2B'
    BLAKE2S = 'BLAKE2S'


class TrainingPlanStatus(_BaseEnum):
    """Constant values for training plan type that will be saved into db

    Attributes:
        REQUESTED: means training plan submitted in-application by the researcher
        REGISTERED: means training plan added by a hospital/node
        DEFAULT: means training plan is default training plan provided by Fed-BioMed
    """
    REQUESTED = 'requested'
    REGISTERED = 'registered'
    DEFAULT = 'default'


class TrainingPlanApprovalStatus(_BaseEnum):
    """Enumeration class for training plan approval status of a training plan on a node when training plan approval
    is active.

    Attributes:
        APPROVED: training plan was accepted for this node, can be executed now
        REJECTED: training plan was disapproved for this node, cannot be executed
        PENDING: training plan is waiting for review and approval, cannot be executed yet
    """
    APPROVED = "Approved"
    REJECTED = "Rejected"
    PENDING = "Pending"

    def str2enum(name: str):
        for e in TrainingPlanApprovalStatus:
            if e.value == name:
                return e
        return None


class TrainingPlans(_BaseEnum):
    """Enumeration class for Training plans """

    TorchTrainingPlan = 'TorchTrainingPlan'
    SkLearnTrainingPlan = 'SkLearnTrainingPlan'


class ProcessTypes(_BaseEnum):
    """Enumeration class for Preprocess types

    Attributes:
        DATA_LOADER: Preprocess for DataLoader
        PARAMS: Preprocess for model parameters
    """
    DATA_LOADER = 0
    PARAMS = 1


class DataLoadingBlockTypes(_BaseEnum):
    """Base class for typing purposes.

    Concrete enumeration types should be defined within the scope of their
    implementation or application. To define a concrete enumeration type,
    one must subclass this class as follows:
    ```python
    class MyLoadingBlockTypes(DataLoadingBlockTypes, Enum):
        MY_KEY: str 'myKey'
        MY_OTHER_KEY: str 'myOtherKey'
    ```

    Subclasses must respect the following conditions:
    - All fields must be str;
    - All field values must be unique.

    !!! warning
        This class must always be empty as it is not allowed to
        contain any fields!
    """
    def __init__(self, *args):
        cls = self.__class__
        if not isinstance(self.value, str):
            raise ValueError("all fields of DataLoadingBlockTypes subclasses"
                             " must be of str type")
        if any(self.value == e.value for e in cls):
            a = self.name
            e = cls(self.value).name
            raise ValueError(
                f"duplicate values not allowed in DataLoadingBlockTypes and "
                f"its subclasses: {a} --> {e}")


class DatasetTypes(_BaseEnum):
    """Types of Datasets implemented in Fed-BioMed"""
    TABULAR = 'csv'
    IMAGES = 'images'
    DEFAULT = 'default'
    MEDNIST = 'mednist'
    MEDICAL_FOLDER = 'medical-folder'
    FLAMBY = 'flamby'
    TEST = 'test'
    NONE = 'none'


class SecaggElementTypes(_BaseEnum):
    """Enumeration class for secure aggregation element types

    Attributes:
        SERVER_KEY: server key split between the parties
        BIPRIME: biprime shared between the parties
    """
    SERVER_KEY: int = 0
    BIPRIME: int = 1


class VEParameters:
    CLIPPING_RANGE: int = 3
    TARGET_RANGE: int = 10000
    KEY_SIZE: int = 2048


class ErrorNumbers(_BaseEnum):
    """List of all error messages types"""

    # GRPC errors
    FB100 = "FB100: undetermined messaging server error"
    FB101 = "FB101: cannot connect to the messaging server"
    FB102 = "FB102: messaging server does not answer in dedicated time"
    FB103 = "FB103: messaging call error"
    FB104 = "FB104: message exchange error"

    # HTTP errors

    FB200 = "FB200: undetermined repository server error"
    FB201 = "FB201: server not reachable"
    FB202 = "FB202: server returns 404 error"
    FB203 = "FB203: server returns other 4xx or 500 error"

    # application error on node

    FB300 = "FB300: undetermined node error"
    FB301 = "FB301: Protocol error"
    FB302 = "FB302: TrainingPlan class does not load"
    FB303 = "FB303: TrainingPlan class does not contain expected methods"
    FB304 = "FB304: TrainingPlan method crashes"
    FB305 = "FB305: TrainingPlan loops indefinitely"
    FB306 = "FB306: bad URL for TrainingPlan (.py)"
    FB307 = "FB307: bad URL for training params (.mpk)"
    FB308 = "FB308: bad training request (.json)"
    FB309 = "FB309: bad model params (.mpk)"
    FB310 = "FB310: bad data format"
    FB311 = "FB311: receiving a new computation request during a running computation"
    FB312 = "FB312: Node stopped in SIGTERM signal handler"
    FB313 = "FB313: no dataset matching request"
    FB314 = "FB314: Node round error"
    FB315 = "FB315: Error while loading the data "
    FB316 = "FB316: Data loading plan error"
    FB317 = "FB317: FLamby package import error"
    FB318 = "FB318: Secure aggregation setup error"
    FB319 = "FB319: Command not found error"
    FB320 = "FB320: bad model type"
    FB321 = "FB321: Secure aggregation delete error"
    FB322 = "FB322: Dataset registration error"
    FB323 = "FB323: Node State error"

    # application error on researcher

    FB400 = "FB400: undetermined application error"
    FB401 = "FB401: aggregation crashes or returns an error"
    FB402 = "FB402: strategy method crashes or sends an error"
    FB403 = "FB403: bad URL (.pt) for model param"
    FB404 = "FB404: bad model param (.pt) format for TrainingPlan"
    FB405 = "FB405: received delayed answer for previous computation round"
    FB406 = "FB406: list of nodes is empty at data lookup phase"
    FB407 = "FB407: list of nodes became empty when training (all nodes failed training or did not answer)"
    FB408 = "FB408: training failed on node or node did not answer during training"
    FB409 = "FB409: node sent Status=Error during training"
    FB410 = "FB410: bad type or value for experiment argument"
    FB411 = "FB411: cannot train an experiment that is not fully defined"
    FB412 = "FB412: cannot do model checking for experiment"
    FB413 = "FB413: cannot save or load breakpoint for experiment"
    FB414 = "FB414: bad type or value for training arguments"
    FB415 = "FB415: secure aggregation handling error"
    FB416 = "FB416: federated dataset error"
<<<<<<< HEAD
    FB417 = "FB417: secure aggregation error"
    FB418 = "FB418: error in experiment's `Job`"
=======
    FB417 = "FB417: Secure aggregation error"
    FB418 = "FB418: Node state agent error"

>>>>>>> 1a3fe152
    # node problem detected by researcher

    FB500 = "FB500: undetermined node error, detected by server"
    FB501 = "FB501: node not reachable"

    # general application errors (common to node/researcher/..)

    FB600 = "FB600: environ error"
    FB601 = "FB601: message error"
    FB602 = "FB602: logger error"
    FB603 = "FB603: task queue error"
    FB604 = "FB604: repository error"
    FB605 = "FB605: training plan error"
    FB606 = "FB606: model manager error"
    FB607 = "FB607: data manager error"
    FB608 = "FB608: torch data manager error"
    FB609 = "FB609: scikit-learn data manager error"
    FB610 = "FB610: Torch based tabular dataset creation error"
    FB611 = "FB611: Error while trying to evaluate using the specified metric"
    FB612 = "FB612: Torch based NIFTI dataset error"
    FB613 = "FB613: Medical Folder dataset error"
    FB614 = "FB614: data loading block error"
    FB615 = "FB615: data loading plan error"
    FB616 = "FB616: differential privacy controller error"
    FB617 = "FB617: FLamby dataset error"
    FB618 = "FB618: FLamby data transformation error"
    FB619 = "FB619: Certificate error"
    FB620 = "FB620: MPC protocol error"
    FB621 = "FB621: declearn optimizer error"
    FB622 = "FB622: Model error"
    FB623 = "FB623: Secure aggregation database error"
    FB624 = "FB624: Secure aggregation crypter error"
    FB625 = "FB625: Component version error"
    FB626 = "FB626: Fed-BioMed optimizer error"
    FB627 = "FB627: Utility function error"
    FB628 = "FB628: Communication error"
    # oops
    FB999 = "FB999: unknown error code sent by the node"


class UserRoleType(int, _BaseEnum):
    """Enumeration class, used to characterize the type of component of the fedbiomed architecture

    Attributes:
        ADMIN: User with Admin role
        USER: Simple user
    """

    ADMIN = 1
    USER = 2


class UserRequestStatus(str, _BaseEnum):
    """Enumeration class, used to characterize the status for user registration requests

        Attributes:
            NEW: New user registration
            REJECTED: Rejected status
        """

    NEW = "NEW"
    REJECTED = "REJECTED"<|MERGE_RESOLUTION|>--- conflicted
+++ resolved
@@ -33,30 +33,20 @@
 NODE_PREFIX = 'node_'
 """Prefix for node ID"""
 
-<<<<<<< HEAD
+NODE_STATE_PREFIX = 'node_state_'
+"""Prefix for Node state ID"""
+
+JOB_PREFIX = 'job_'
+"""Prefix for job ID"""
+
 MPSPDZ_certificate_prefix = "MPSPDZ_certificate"
 
 __version__ = FBM_Component_Version('4.4.4')  # Fed-BioMed software version
 __researcher_config_version__ = FBM_Component_Version('2')  # researcher config file version
 __node_config_version__ = FBM_Component_Version('2')  # node config file version
+__node_state_version__ = FBM_Component_Version('1')  # node state version
 __breakpoints_version__ = FBM_Component_Version('2')  # breakpoints format version
 __messaging_protocol_version__ = FBM_Component_Version('2')  # format of gRPC messages.
-=======
-NODE_STATE_PREFIX = 'node_state_'
-"""Prefix for Node state ID"""
-
-JOB_PREFIX = 'job_'
-"""Prefix for job ID"""
-
-MPSPDZ_certificate_prefix = "MPSPDZ_certificate"
-
-__version__ = FBM_Component_Version('4.4.4')  # Fed-BioMed software version
-__researcher_config_version__ = FBM_Component_Version('1')  # researcher config file version
-__node_config_version__ = FBM_Component_Version('1')  # node config file version
-__node_state_version__ = FBM_Component_Version('1')  # node state version
-__breakpoints_version__ = FBM_Component_Version('1')  # breakpoints format version
-__messaging_protocol_version__ = FBM_Component_Version('1')  # format of MQTT messages.
->>>>>>> 1a3fe152
 # Nota: for messaging protocol version, all changes should be a major version upgrade
 
 
@@ -310,14 +300,10 @@
     FB414 = "FB414: bad type or value for training arguments"
     FB415 = "FB415: secure aggregation handling error"
     FB416 = "FB416: federated dataset error"
-<<<<<<< HEAD
     FB417 = "FB417: secure aggregation error"
     FB418 = "FB418: error in experiment's `Job`"
-=======
-    FB417 = "FB417: Secure aggregation error"
-    FB418 = "FB418: Node state agent error"
-
->>>>>>> 1a3fe152
+    FB419 = "FB419: node state agent error"
+
     # node problem detected by researcher
 
     FB500 = "FB500: undetermined node error, detected by server"
