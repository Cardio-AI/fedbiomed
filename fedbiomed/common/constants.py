# This file is originally part of Fed-BioMed
# SPDX-License-Identifier: Apache-2.0

"""Fed-BioMed constants/enums"""
import sys

from packaging.version import Version as FBM_Component_Version
from fedbiomed.common.exceptions import FedbiomedError
from enum import Enum


CONFIG_FOLDER_NAME = "etc"
"""Directory/folder name where configurations are saved"""

CACHE_FOLDER_NAME = "cache"
"""Directory/folder name where cache files are saved"""

TMP_FOLDER_NAME = "tmp"
"""Directory/folder name where temporary files are saved"""

TENSORBOARD_FOLDER_NAME = "runs"
"""Directory/folder name where tensorboard logs are saved"""

VAR_FOLDER_NAME = "var"
"""Directory/folder name where variable files are saved"""

DB_FOLDER_NAME = VAR_FOLDER_NAME
"""Directory/folder name where DB files are saved"""

DB_PREFIX = 'db_'
"""Prefix for database files name"""

NODE_PREFIX = 'node_'
"""Prefix for node ID"""

NODE_STATE_PREFIX = 'node_state_'
"""Prefix for Node state ID"""

JOB_PREFIX = 'job_'
"""Prefix for job ID"""

MPSPDZ_certificate_prefix = "MPSPDZ_certificate"

<<<<<<< HEAD
# !!! info "Instructions for developers"
# If you make a change that changes the format / metadata / structure of one of the components below,
# you ** must update ** the version.
#
# Instructions for updating the version
#
# 1. check [versions page](https://fedbiomed.org/latest/user-guide/deployment/versions)
# for background information
# 2. bump the version below: if your change breaks backward compatibility you must increase the
# major version, else the minor version. Micro versions are supported but their use is currently discouraged.

__version__ = FBM_Component_Version('4.4.4')  # Fed-BioMed software version
__researcher_config_version__ = FBM_Component_Version('2')  # researcher config file version
__node_config_version__ = FBM_Component_Version('2')  # node config file version
=======
__version__ = FBM_Component_Version('4.5.0')  # Fed-BioMed software version
__researcher_config_version__ = FBM_Component_Version('1')  # researcher config file version
__node_config_version__ = FBM_Component_Version('1')  # node config file version
>>>>>>> e13829c8
__node_state_version__ = FBM_Component_Version('1')  # node state version
__breakpoints_version__ = FBM_Component_Version('2')  # breakpoints format version
__messaging_protocol_version__ = FBM_Component_Version('2')  # format of gRPC messages.
# Nota: for messaging protocol version, all changes should be a major version upgrade



# Max message length as bytes
MAX_MESSAGE_BYTES_LENGTH = 4000000 - sys.getsizeof(bytes("", encoding="UTF-8")) # 4MB 



class _BaseEnum(Enum):
    """
    Parent class to pass default methods to enumeration classes
    """

    @classmethod
    def list(cls):
        return list(map(lambda c: c.value, cls))


class MessageType(_BaseEnum):
    """Types of messages received by researcher

    Attributes:
        REPLY: reply messages (TrainReply, SearchReply, etc.)
        LOG: 'log' message (LogMessage)
        SCALAR: 'add_scalar' message (Scalar)
    """
    REPLY = "REPLY"
    LOG = "LOG"
    SCALAR = "SCALAR"

    @classmethod
    def convert(cls, type_):
        """Converts given text message to to MessageType instance"""
        try:
            return getattr(cls, type_.upper())
        except AttributeError as exp:
            raise FedbiomedError(f"There is no MessageType as {type_}")


class ComponentType(_BaseEnum):
    """Enumeration class, used to characterize the type of component of the fedbiomed architecture

    Attributes:
        RESEARCHER: Researcher component
        NODE: Node component
    """

    RESEARCHER: int = 1
    NODE: int = 2



class BiprimeType(_BaseEnum):
    """Constant values for secure aggregation biprime type that will be saved into db

    Attributes:
        DYNAMIC: means biprime dynamically added after negoti
        DEFAULT: means biprime is a default one provided by Fed-BioMed
    """
    DYNAMIC = 'dynamic'
    DEFAULT = 'default'


class HashingAlgorithms(_BaseEnum):
    """Enumeration class, used to characterize the hashing algorithms"""

    SHA256 = 'SHA256'
    SHA384 = 'SHA384'
    SHA512 = 'SHA512'
    SHA3_256 = 'SHA3_256'
    SHA3_384 = 'SHA3_384'
    SHA3_512 = 'SHA3_512'
    BLAKE2B = 'BLAKE2B'
    BLAKE2S = 'BLAKE2S'


class TrainingPlanStatus(_BaseEnum):
    """Constant values for training plan type that will be saved into db

    Attributes:
        REQUESTED: means training plan submitted in-application by the researcher
        REGISTERED: means training plan added by a hospital/node
        DEFAULT: means training plan is default training plan provided by Fed-BioMed
    """
    REQUESTED = 'requested'
    REGISTERED = 'registered'
    DEFAULT = 'default'


class TrainingPlanApprovalStatus(_BaseEnum):
    """Enumeration class for training plan approval status of a training plan on a node when training plan approval
    is active.

    Attributes:
        APPROVED: training plan was accepted for this node, can be executed now
        REJECTED: training plan was disapproved for this node, cannot be executed
        PENDING: training plan is waiting for review and approval, cannot be executed yet
    """
    APPROVED = "Approved"
    REJECTED = "Rejected"
    PENDING = "Pending"

    def str2enum(name: str):
        for e in TrainingPlanApprovalStatus:
            if e.value == name:
                return e
        return None


class TrainingPlans(_BaseEnum):
    """Enumeration class for Training plans """

    TorchTrainingPlan = 'TorchTrainingPlan'
    SkLearnTrainingPlan = 'SkLearnTrainingPlan'


class ProcessTypes(_BaseEnum):
    """Enumeration class for Preprocess types

    Attributes:
        DATA_LOADER: Preprocess for DataLoader
        PARAMS: Preprocess for model parameters
    """
    DATA_LOADER = 0
    PARAMS = 1


class DataLoadingBlockTypes(_BaseEnum):
    """Base class for typing purposes.

    Concrete enumeration types should be defined within the scope of their
    implementation or application. To define a concrete enumeration type,
    one must subclass this class as follows:
    ```python
    class MyLoadingBlockTypes(DataLoadingBlockTypes, Enum):
        MY_KEY: str 'myKey'
        MY_OTHER_KEY: str 'myOtherKey'
    ```

    Subclasses must respect the following conditions:
    - All fields must be str;
    - All field values must be unique.

    !!! warning
        This class must always be empty as it is not allowed to
        contain any fields!
    """
    def __init__(self, *args):
        cls = self.__class__
        if not isinstance(self.value, str):
            raise ValueError("all fields of DataLoadingBlockTypes subclasses"
                             " must be of str type")
        if any(self.value == e.value for e in cls):
            a = self.name
            e = cls(self.value).name
            raise ValueError(
                f"duplicate values not allowed in DataLoadingBlockTypes and "
                f"its subclasses: {a} --> {e}")


class DatasetTypes(_BaseEnum):
    """Types of Datasets implemented in Fed-BioMed"""
    TABULAR = 'csv'
    IMAGES = 'images'
    DEFAULT = 'default'
    MEDNIST = 'mednist'
    MEDICAL_FOLDER = 'medical-folder'
    FLAMBY = 'flamby'
    TEST = 'test'
    NONE = 'none'


class SecaggElementTypes(_BaseEnum):
    """Enumeration class for secure aggregation element types

    Attributes:
        SERVER_KEY: server key split between the parties
        BIPRIME: biprime shared between the parties
    """
    SERVER_KEY: int = 0
    BIPRIME: int = 1


class VEParameters:
    CLIPPING_RANGE: int = 3
    TARGET_RANGE: int = 10000
    KEY_SIZE: int = 2048


class ErrorNumbers(_BaseEnum):
    """List of all error messages types"""

    # GRPC errors
    FB100 = "FB100: undetermined messaging server error"
    FB101 = "FB101: cannot connect to the messaging server"
    FB102 = "FB102: messaging server does not answer in dedicated time"
    FB103 = "FB103: messaging call error"
    FB104 = "FB104: message exchange error"

    # HTTP errors

    FB200 = "FB200: undetermined repository server error"
    FB201 = "FB201: server not reachable"
    FB202 = "FB202: server returns 404 error"
    FB203 = "FB203: server returns other 4xx or 500 error"

    # application error on node

    FB300 = "FB300: undetermined node error"
    FB301 = "FB301: Protocol error"
    FB302 = "FB302: TrainingPlan class does not load"
    FB303 = "FB303: TrainingPlan class does not contain expected methods"
    FB304 = "FB304: TrainingPlan method crashes"
    FB305 = "FB305: TrainingPlan loops indefinitely"
    FB306 = "FB306: bad URL for TrainingPlan (.py)"
    FB307 = "FB307: bad URL for training params (.mpk)"
    FB308 = "FB308: bad training request (.json)"
    FB309 = "FB309: bad model params (.mpk)"
    FB310 = "FB310: bad data format"
    FB311 = "FB311: receiving a new computation request during a running computation"
    FB312 = "FB312: Node stopped in SIGTERM signal handler"
    FB313 = "FB313: no dataset matching request"
    FB314 = "FB314: Node round error"
    FB315 = "FB315: Error while loading the data "
    FB316 = "FB316: Data loading plan error"
    FB317 = "FB317: FLamby package import error"
    FB318 = "FB318: Secure aggregation setup error"
    FB319 = "FB319: Command not found error"
    FB320 = "FB320: bad model type"
    FB321 = "FB321: Secure aggregation delete error"
    FB322 = "FB322: Dataset registration error"
    FB323 = "FB323: Node State error"

    # application error on researcher

    FB400 = "FB400: undetermined application error"
    FB401 = "FB401: aggregation crashes or returns an error"
    FB402 = "FB402: strategy method crashes or sends an error"
    FB403 = "FB403: bad URL (.pt) for model param"
    FB404 = "FB404: bad model param (.pt) format for TrainingPlan"
    FB405 = "FB405: received delayed answer for previous computation round"
    FB406 = "FB406: list of nodes is empty at data lookup phase"
    FB407 = "FB407: list of nodes became empty when training (all nodes failed training or did not answer)"
    FB408 = "FB408: training failed on node or node did not answer during training"
    FB409 = "FB409: node sent Status=Error during training"
    FB410 = "FB410: bad type or value for experiment argument"
    FB411 = "FB411: cannot train an experiment that is not fully defined"
    FB412 = "FB412: cannot do model checking for experiment"
    FB413 = "FB413: cannot save or load breakpoint for experiment"
    FB414 = "FB414: bad type or value for training arguments"
    FB415 = "FB415: secure aggregation handling error"
    FB416 = "FB416: federated dataset error"
    FB417 = "FB417: secure aggregation error"
    FB418 = "FB418: error in experiment's `Job`"
    FB419 = "FB419: node state agent error"

    # node problem detected by researcher

    FB500 = "FB500: undetermined node error, detected by server"
    FB501 = "FB501: node not reachable"

    # general application errors (common to node/researcher/..)

    FB600 = "FB600: environ error"
    FB601 = "FB601: message error"
    FB602 = "FB602: logger error"
    FB603 = "FB603: task queue error"
    FB604 = "FB604: repository error"
    FB605 = "FB605: training plan error"
    FB606 = "FB606: model manager error"
    FB607 = "FB607: data manager error"
    FB608 = "FB608: torch data manager error"
    FB609 = "FB609: scikit-learn data manager error"
    FB610 = "FB610: Torch based tabular dataset creation error"
    FB611 = "FB611: Error while trying to evaluate using the specified metric"
    FB612 = "FB612: Torch based NIFTI dataset error"
    FB613 = "FB613: Medical Folder dataset error"
    FB614 = "FB614: data loading block error"
    FB615 = "FB615: data loading plan error"
    FB616 = "FB616: differential privacy controller error"
    FB617 = "FB617: FLamby dataset error"
    FB618 = "FB618: FLamby data transformation error"
    FB619 = "FB619: Certificate error"
    FB620 = "FB620: MPC protocol error"
    FB621 = "FB621: declearn optimizer error"
    FB622 = "FB622: Model error"
    FB623 = "FB623: Secure aggregation database error"
    FB624 = "FB624: Secure aggregation crypter error"
    FB625 = "FB625: Component version error"
    FB626 = "FB626: Fed-BioMed optimizer error"
    FB627 = "FB627: Utility function error"
    FB628 = "FB628: Communication error"
    # oops
    FB999 = "FB999: unknown error code sent by the node"


class UserRoleType(int, _BaseEnum):
    """Enumeration class, used to characterize the type of component of the fedbiomed architecture

    Attributes:
        ADMIN: User with Admin role
        USER: Simple user
    """

    ADMIN = 1
    USER = 2


class UserRequestStatus(str, _BaseEnum):
    """Enumeration class, used to characterize the status for user registration requests

        Attributes:
            NEW: New user registration
            REJECTED: Rejected status
        """

    NEW = "NEW"
    REJECTED = "REJECTED"<|MERGE_RESOLUTION|>--- conflicted
+++ resolved
@@ -41,7 +41,6 @@
 
 MPSPDZ_certificate_prefix = "MPSPDZ_certificate"
 
-<<<<<<< HEAD
 # !!! info "Instructions for developers"
 # If you make a change that changes the format / metadata / structure of one of the components below,
 # you ** must update ** the version.
@@ -53,14 +52,9 @@
 # 2. bump the version below: if your change breaks backward compatibility you must increase the
 # major version, else the minor version. Micro versions are supported but their use is currently discouraged.
 
-__version__ = FBM_Component_Version('4.4.4')  # Fed-BioMed software version
+__version__ = FBM_Component_Version('5.0.0')  # Fed-BioMed software version
 __researcher_config_version__ = FBM_Component_Version('2')  # researcher config file version
 __node_config_version__ = FBM_Component_Version('2')  # node config file version
-=======
-__version__ = FBM_Component_Version('4.5.0')  # Fed-BioMed software version
-__researcher_config_version__ = FBM_Component_Version('1')  # researcher config file version
-__node_config_version__ = FBM_Component_Version('1')  # node config file version
->>>>>>> e13829c8
 __node_state_version__ = FBM_Component_Version('1')  # node state version
 __breakpoints_version__ = FBM_Component_Version('2')  # breakpoints format version
 __messaging_protocol_version__ = FBM_Component_Version('2')  # format of gRPC messages.
