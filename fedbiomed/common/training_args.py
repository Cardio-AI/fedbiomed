"""
Provide a way to easily to manage training arguments.
"""


from copy import deepcopy
from typing import Any, Dict, TypeVar, Union, Tuple

from fedbiomed.common.constants import ErrorNumbers
from fedbiomed.common.exceptions import FedbiomedUserInputError
from fedbiomed.common.logger import logger
from fedbiomed.common.metrics import MetricTypes
from fedbiomed.common.validator import SchemeValidator, ValidatorError, \
    ValidateError, RuleError, validator_decorator


class TrainingArgs:
    """
    Provide a container to manage training arguments.

    This class uses the Validator and SchemeValidator classes
    and provides a default scheme, which describes the arguments
    necessary to train/validate a TrainingPlan.

    It also permits to extend the TrainingArgs then testing new features
    by supplying an extra_scheme at TraininfArgs instanciation.
    """
    def __init__(self, ta: Dict = None, extra_scheme: Dict = None, only_required: bool = True):
        """
        Create a TrainingArgs from a Dict with input validation.

        Args:
            ta:     dictionary describing the TrainingArgs scheme.
                    if empty dict or None, a minimal instance of TrainingArgs
                    will be initialized with default values for required keys
            extra_scheme: user provided scheme extension, which add new rules or
                    update the scheme of the default training args.
                    Warning: this is a dangerous feature, provided to
                    developers, to ease the test of future Fed-Biomed features
            only_required: if True, the object is initialized only with required
                    values defined in the default_scheme (+ extra_scheme).
                    If False, then all default values will also be returned
                    (not only the required key/value pairs).

        Raises:
            FedbiomedUserInputError: in case of bad value or bad extra_scheme
        """
        self._scheme = TrainingArgs.default_scheme()

        if not isinstance(extra_scheme, dict):
            extra_scheme = {}

        for k in extra_scheme:
            self._scheme[k] = extra_scheme[k]

        try:
            self._sc = SchemeValidator(self._scheme)
        except RuleError as e:
            #
            # internal error (invalid scheme)
            msg = ErrorNumbers.FB410.value + f": {e}"
            logger.critical(msg)
            raise FedbiomedUserInputError(msg)

        # scheme is validated from here
        if ta is None:
            ta = {}

        try:
            self._ta = self._sc.populate_with_defaults(ta, only_required=only_required)
        except ValidatorError as e:
            # scheme has required keys without defined default value
            msg = ErrorNumbers.FB410.value + f": {e}"
            logger.critical(msg)
            raise FedbiomedUserInputError(msg)

        try:
            self._sc.validate(self._ta)
        except (ValidateError) as e:
            # transform to a Fed-BioMed error
            msg = ErrorNumbers.FB410.value + f": {e}"
            logger.critical(msg)
            raise FedbiomedUserInputError(msg)

    def testing_arguments(self) -> Dict:
        """ Extract testing arguments from training arguments

        Returns:
            Testing arguments as dictionary
        """
        keys = ['test_ratio', 'test_on_local_updates', 'test_on_global_updates',
                'test_metric', 'test_metric_args']
        return self._extract_args(keys)

    def loader_arguments(self) -> Dict:
        """ Extracts data loader arguments

        Returns:
            Contains loader arguments for PyTorch dataloader
        """
        keys = ["batch_size"]

        return self._extract_args(keys)

    def optimizer_arguments(self) -> Dict:

        return self["optimizer_args"]

    def pure_training_arguments(self):
        """ Extracts the arguments that are only necessary for training_routine

        Returns:
            Contains training argument for training routine
        """

        keys = ["batch_maxnum", "fedprox_mu", "log_interval", "dry_run", "epochs"]
        return self._extract_args(keys)

    def _extract_args(self, keys) -> Dict:
        """Extract arguments by given array of keys

        Returns:
            Contains key value peer of given keys
        """
        return {arg: self[arg] for arg in keys}

    @staticmethod
    @validator_decorator
    def _metric_validation_hook(metric: Union[MetricTypes, str, None]) -> Union[bool, str]:
        """
        Validate the metric argument of test_metric.
        """
        if metric is None:
            return True

        if isinstance(metric, MetricTypes):
            return True

        if isinstance(metric, str):
            metric = metric.upper()
            if metric in MetricTypes.get_all_metrics():
                return True

        return False, f"Metric {metric} is not a supported Metric"

    @staticmethod
    @validator_decorator
    def _fedprox_mu_validator(val: Union[float, None]) -> Union[Tuple[bool, str], bool]:
        """ Validates fedprox_mu value whether it None or float

        Returns:
            Validation status  or/and error message
        """
        if isinstance(val, float):
            return True
        elif val is None:
            return True
        return False, f"Expected `fedprox_mu` value is float, but got {type(val)}. "

    @staticmethod
    @validator_decorator
    def _test_ratio_hook( v: Any) -> bool:
        """
        Test if in [ 0.0 , 1.0]  interval.
        """
        if v < 0 or v > 1:
            return False
        else:
            return True

    @staticmethod
    @validator_decorator
    def _lr_hook(v: Any):
        """
        Test if lr is greater than 0.
        """
        if v < 0:
            return False
        else:
            return True

    @classmethod
    def default_scheme(cls) -> Dict:
        """
        Returns the default (base) scheme for TrainingArgs.
        """
        return {
            "optimizer_args": {
                "rules": [dict], "required": True, "default": {}
            },
            "batch_size": {
                "rules": [int], "required": True, "default": 48
            },
<<<<<<< HEAD

            # num_updates
            "num_updates": {
                "rules": [ int ],
                "required": False,
#                "default": 1
=======
            "epochs": {
                "rules": [int], "required": True, "default": 1
>>>>>>> 2afa4a2f
            },
            "dry_run": {
                "rules": [bool], "required": True, "default": False
            },
            "batch_maxnum": {
                "rules": [int], "required": True, "default": 100
            },
            "test_ratio": {
                "rules": [float, cls._test_ratio_hook], "required": False, "default": 0.0
            },
            "test_on_local_updates": {
                "rules": [bool], "required": False, "default": False
            },
            "test_on_global_updates": {
                "rules": [bool], "required": False, "default": False
            },

            "test_metric": {
                "rules": [cls._metric_validation_hook], "required": False, "default": None
            },

            "test_metric_args": {
                "rules": [dict], "required": False, "default": {}
            },
            "log_interval": {
                "rules": [int], "required": False, "default": 10
            },
<<<<<<< HEAD

            # train_transform_flamby
            "train_transform_flamby": {
                "rules": [list],
                "required": False,
            },

            # fedprox_mu
=======
>>>>>>> 2afa4a2f
            "fedprox_mu": {
                "rules": [cls._fedprox_mu_validator], 'required': False, "default": None
            },
            "use_gpu": {
                "rules": [bool], 'required': False, "default": False
            }

        }

    def __str__(self) -> str:
        """
        Display the Training_Args values as a string.

        Returns:
            printable version of TrainingArgs value
        """
        return str(self._ta)

    def __repr__(self) -> str:
        """
        Display the Training_Args full content for debugging purpose.

        Returns:
            printable version of TrainingArgs (scheme and value)
        """
        return f"scheme:\n{self._scheme}\nvalue:\n{self._ta}"

    def __setitem__(self, key: str, value: Any) -> Any:
        """
        Validate and then set a (key, value) pair to the current object.

        Args:
            key:   key
            value: value

        Returns:
            Full object updated with the validated (key, value) incorporated

        Raises:
            FedbiomedUserInputError: in case of problem (invalid key or value)
        """

        try:
            ta = deepcopy(self._ta)
            ta[key] = value
            self._sc.validate(ta)
            self._ta[key] = value  # only update it value is OK
        except (RuleError, ValidateError) as e:
            #
            # transform to FedbiomedError
            msg = ErrorNumbers.FB410.value + f": {e}"
            logger.critical(msg)
            raise FedbiomedUserInputError(msg)
        return deepcopy(self._ta[key])

    def __getitem__(self, key: str) -> Any:
        """
        Returns a copy of the value associated to a key.

        Args:
            key:   key

        Returns:
            value

        Raises:
            FedbiomedUserInputError: in case of bad key
        """
        try:
            ret = self._ta[key]
            return ret
        except (KeyError) as e:
            #
            # transform to FedbiomedError
            msg = ErrorNumbers.FB410.value + f": {e}"
            logger.critical(msg)
            raise FedbiomedUserInputError(msg)

    def update(self, values: Dict) -> TypeVar("TrainingArgs"):
        """
        Update multiple keys of the training arguments.

        Args:
            values:  a dictionnary of (key, value) to validate/update

        Returns:
            the object itself after modification

        Raises:
            FedbiomedUserInputError: in case of bad key or value in values
        """
        for k in values:
            self.__setitem__(k, values[k])
        return self

    def __ixor__(self, other: Dict) -> TypeVar("TrainingArgs"):
        """
        Syntax sugar for update().

        **Usage:**
        ```python
        t = TrainingArgs()
        t ^= { 'epochs': 2 , 'lr': 0.01 }
        ```
        Args:
            other:  a dictionnary of keys to validate/update

        Returns:
            the object itself after modification

        Raises:
            FedbiomedUserInputError: in case of bad key or value in values
        """
        return self.update(other)


    def scheme(self) -> Dict:
        """
        Returns the scheme of a TrainingArgs instance.

        The scheme is not necessarily the default_scheme (returned by TrainingArgs.default_scheme().

        Returns:
            scheme:  the current scheme used for validation
        """
        return deepcopy(self._scheme)


    def default_value(self, key: str) -> Any:
        """
        Returns the default value for the key.

        Args:
            key:  key

        Returns:
            value: the default value associated to the key

        Raises:
            FedbiomedUserInputError: in case of problem (invalid key or value)
        """
        if key in self._sc.scheme():
            if "default" in self._sc.scheme()[key]:
                return deepcopy(self._sc.scheme()[key]["default"])
            else:
                msg = ErrorNumbers.FB410.value + \
                    f"no default value defined for key: {key}"
                logger.critical(msg)
                raise FedbiomedUserInputError(msg)
        else:
            msg = ErrorNumbers.FB410.value + \
                f"no such key: {key}"
            logger.critical(msg)
            raise FedbiomedUserInputError(msg)


    def dict(self):
        """Returns a copy of the training_args as a dictionary."""

        ta = deepcopy(self._ta)
        if 'test_metric' in ta and \
           isinstance(ta['test_metric'], MetricTypes):
            # replace MetricType value by a string
            ta['test_metric'] = ta['test_metric'].name
        return ta


    def get(self, key: str, default: Any = None) -> Any:
        """Mimics the get() method of dict, provided for backward compatibility.

        Args:
            key: a key for retrieving data fro the dictionary
            default: default value to return if key does not belong to dictionary
        """
        try:
            return deepcopy(self._ta[key])
        except KeyError:
            # TODO: test if provided defualt value is compliant with the scheme
            return default<|MERGE_RESOLUTION|>--- conflicted
+++ resolved
@@ -191,17 +191,7 @@
             "batch_size": {
                 "rules": [int], "required": True, "default": 48
             },
-<<<<<<< HEAD
-
-            # num_updates
-            "num_updates": {
-                "rules": [ int ],
-                "required": False,
-#                "default": 1
-=======
-            "epochs": {
-                "rules": [int], "required": True, "default": 1
->>>>>>> 2afa4a2f
+            "num_updates": {"rules": [ int ], "required": False
             },
             "dry_run": {
                 "rules": [bool], "required": True, "default": False
@@ -229,17 +219,6 @@
             "log_interval": {
                 "rules": [int], "required": False, "default": 10
             },
-<<<<<<< HEAD
-
-            # train_transform_flamby
-            "train_transform_flamby": {
-                "rules": [list],
-                "required": False,
-            },
-
-            # fedprox_mu
-=======
->>>>>>> 2afa4a2f
             "fedprox_mu": {
                 "rules": [cls._fedprox_mu_validator], 'required': False, "default": None
             },
