# This file is originally part of Fed-BioMed
# SPDX-License-Identifier: Apache-2.0

"""'Model' abstract base class defining an API to interface framework-specific models."""

from abc import ABCMeta, abstractmethod
from typing import Any, ClassVar, Dict, Generic, Optional, Union, Type, TypeVar

import torch
from sklearn.base import BaseEstimator
from declearn.model.api import Vector

from fedbiomed.common.constants import ErrorNumbers
from fedbiomed.common.exceptions import FedbiomedModelError
from fedbiomed.common.logger import logger


# Generic type variables for annotations: specify types that are abstract
# at this level, but have to be coherent when defined by children classes.
_MT = TypeVar("_MT")  # model type
_DT = TypeVar("_DT")  # data array type
_VT = TypeVar("_VT", bound=Vector)  # declearn vector type


class Model(Generic[_MT, _DT, _VT], metaclass=ABCMeta):
    """Model abstraction, that wraps and handles both native models

    Attributes:
        model: native model, written with frameworks supported by Fed-BioMed.
        model_args: model arguments stored as a dictionary, that provides additional
            arguments for building/using models. Defaults to None.
    """

    _model_type: ClassVar[Type[Any]]

<<<<<<< HEAD
    def __init__(self, model: Union[BaseEstimator, torch.nn.Module]):
=======
    def __init__(self, model: _MT):
>>>>>>> f4cc87f5
        """Constructor of Model abstract class

        Args:
            model: native model wrapped, of child-class-specific type.
        """
        self._validate_model_type(model)
        self.model: Any = model
        self.model_args: Optional[Dict[str, Any]] = None

    def set_model(self, model: Union[BaseEstimator, torch.nn.Module]):
        self._validate_model_type(model)
        self.model = model
        
    def _validate_model_type(self, model: Union[BaseEstimator, torch.nn.Module]):
        if not isinstance(model, self._model_type):
            err_msg = (
                f"{ErrorNumbers.FB622.value}: unproper 'model' input type: "
                f"expected '{self._model_type}', but 'got {type(model)}'."
            )
            logger.critical(err_msg)
            raise FedbiomedModelError(err_msg)

    @abstractmethod
    def init_training(self):
        """Initializes parameters before model training"""

    @abstractmethod
    def train(self, inputs: Any, targets: Any, **kwargs) -> None:
        """Trains model given inputs and targets data

        !!! warning "Warning"
            Please run `init_training` method before running `train` method,
            so to initialize parameters needed for model training"

        !!! warning "Warning"
            This function may not update weights. You may need to call `apply_updates`
            to apply updates to the model

        Args:
            inputs (Any): input (training) data.
            targets (Any): target values.
        """

    @abstractmethod
    def predict(self, inputs: Any) -> Any:
        """Returns model predictions given input values

        Args:
            inputs (Any): input values.

        Returns:
            Any: predictions.
        """

    @abstractmethod
    def apply_updates(self, updates: Any):
        """Applies updates to the model.

        Args:
            updates (Any): model updates.
        """

    @abstractmethod
<<<<<<< HEAD
    def get_weights(self,
                    as_vector: bool = False,
                    only_trainable: bool = False,) -> Union[Dict[str, Any], Vector]:
=======
    def get_weights(self, as_vector: bool = False) -> Union[Dict[str, _DT], _VT]:
>>>>>>> f4cc87f5
        """Return a copy of the model's trainable weights.

        Args:
            as_vector: Whether to wrap returned weights into a declearn Vector.
            only_trainable (bool, optional): whether to gather weights only on trainable layers (ie
                non-frozen layers) or all layers (trainable and frozen). Defaults to False, (trainable and
                frozen ones)

        Returns:
            Model weights, as a dictionary mapping parameters' names to their
                value, or as a declearn Vector structure wrapping such a dict.
        """

    @abstractmethod
    def set_weights(self, weights: Union[Dict[str, _DT], _VT]) -> None:
        """Assign new values to the model's trainable weights.

        Args:
            weights: Model weights, as a dict mapping parameters' names to their
                value, or as a declearn Vector structure wrapping such a dict.
        """

    @abstractmethod
    def get_gradients(self, as_vector: bool = False) -> Union[Dict[str, Any], _VT]:
        """Return computed gradients attached to the model.

        Args:
            as_vector: Whether to wrap returned gradients into a declearn Vector.

        Returns:
            Gradients, as a dictionary mapping parameters' names to their gradient's
                value, or as a declearn Vector structure wrapping such a dict.
        """

    @abstractmethod
    def export(self, filename: str) -> None:
        """Export the wrapped model to a dump file.

        Args:
            filename: path to the file where the model will be saved.

        !!! info "Notes":
            This method is designed to save the model to a local dump
            file for easy re-use by the same user, possibly outside of
            Fed-BioMed. It is not designed to produce trustworthy data
            dumps and is not used to exchange models and their weights
            as part of the federated learning process.
        """

    def reload(self, filename: str) -> None:
        """Import and replace the wrapped model from a dump file.

        Args:
            filename: path to the file where the model has been exported.

        !!! info "Notes":
            This method is designed to load the model from a local dump
            file, that might not be in a trustworthy format. It should
            therefore only be used to re-load data exported locally and
            not received from someone else, including other FL peers.

        Raises:
            FedbiomedModelError: if the reloaded instance is of unproper type.
        """
        model = self._reload(filename)
        if not isinstance(model, self._model_type):
            err_msg = (
                f"{ErrorNumbers.FB622.value}: unproper type for imported model"
                f": expected '{self._model_type}', but 'got {type(model)}'."
            )
            logger.critical(err_msg)
            raise FedbiomedModelError(err_msg)
        self.model = model

    @abstractmethod
    def _reload(self, filename: str) -> _MT:
        """Model-class-specific backend to the `reload` method.

        Args:
            filename: path to the file where the model has been exported.

        Returns:
            model: reloaded model instance to be wrapped, that will be type-
                checked as part of the calling `reload` method.
        """<|MERGE_RESOLUTION|>--- conflicted
+++ resolved
@@ -33,11 +33,7 @@
 
     _model_type: ClassVar[Type[Any]]
 
-<<<<<<< HEAD
-    def __init__(self, model: Union[BaseEstimator, torch.nn.Module]):
-=======
     def __init__(self, model: _MT):
->>>>>>> f4cc87f5
         """Constructor of Model abstract class
 
         Args:
@@ -101,13 +97,7 @@
         """
 
     @abstractmethod
-<<<<<<< HEAD
-    def get_weights(self,
-                    as_vector: bool = False,
-                    only_trainable: bool = False,) -> Union[Dict[str, Any], Vector]:
-=======
     def get_weights(self, as_vector: bool = False) -> Union[Dict[str, _DT], _VT]:
->>>>>>> f4cc87f5
         """Return a copy of the model's trainable weights.
 
         Args:
