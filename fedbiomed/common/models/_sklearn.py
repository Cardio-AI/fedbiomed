--- conflicted
+++ resolved
@@ -147,17 +147,6 @@
         return self.model
 
     def get_weights(
-<<<<<<< HEAD
-            self,
-            as_vector: bool = False,
-            return_type: Callable[[Dict[str, np.ndarray]], Any] = None
-    ) -> Any:
-        """Returns model's parameters.
-
-        Args:
-            as_vector:
-            return_type: Output type for the weights. Wrap results by given return type.
-=======
         self,
         as_vector: bool = False,
     ) -> Union[Dict[str, np.ndarray], NumpyVector]:
@@ -165,7 +154,6 @@
 
         Args:
             as_vector: Whether to wrap returned weights into a declearn Vector.
->>>>>>> 300a0cea
 
         Raises:
             FedbiomedModelError: If the list of parameters are not defined.
@@ -174,45 +162,21 @@
             Model weights, as a dictionary mapping parameters' names to their
                 numpy array, or as a declearn NumpyVector wrapping such a dict.
         """
-<<<<<<< HEAD
-
-        self._validate_return_type(return_type=return_type)
-
-        weights = {} if not as_vector else []
-
-        if self.param_list is None:
-=======
         if not self.param_list:
->>>>>>> 300a0cea
             raise FedbiomedModelError(
                 f"{ErrorNumbers.FB622.value}. Attribute `param_list` is empty. You should "
                 f"have initialized the model beforehand (try calling `set_init_params`)"
             )
-<<<<<<< HEAD
-
-=======
         # Gather copies of the model weights.
         weights = {}  # type: Dict[str, np.ndarray]
->>>>>>> 300a0cea
         try:
-            # TODO: Force to get only `coef_` and `_intercept`
-            #  other parameters are shared through `model_args`
             for key in self.param_list:
                 val = getattr(self.model, key)
-<<<<<<< HEAD
-                if not as_vector:
-                    weights[key] = val.copy()  # no need to check if isinstance(val, np.ndarray) else val
-                else:
-                    # This part is only used for secure aggregation
-                    weights.extend(val.flatten().astype(float).tolist())
-
-=======
                 if not isinstance(val, np.ndarray):
                     raise FedbiomedModelError(
                         f"{ErrorNumbers.FB622.value}: SklearnModel parameter is not a numpy array."
                     )
                 weights[key] = val.copy()
->>>>>>> 300a0cea
         except AttributeError as err:
             raise FedbiomedModelError(
                 f"{ErrorNumbers.FB622.value}. Unable to access weights of BaseEstimator "
