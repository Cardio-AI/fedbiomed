# This file is originally part of Fed-BioMed
# SPDX-License-Identifier: Apache-2.0

"""Common CLI Modules

This module includes common CLI methods and parser extension

"""

import argparse
import importlib
import os
import sys

from abc import ABC, abstractmethod
from typing import Optional, List, Dict
from fedbiomed.common.exceptions import FedbiomedError
from fedbiomed.common.certificate_manager import CertificateManager
from fedbiomed.common.constants import DB_FOLDER_NAME, MPSPDZ_certificate_prefix, ComponentType
from fedbiomed.common.logger import logger
from fedbiomed.common.utils import get_existing_component_db_names, \
    get_all_existing_certificates, \
    get_method_spec, \
    ROOT_DIR
from fedbiomed.common.secagg_manager import SecaggBiprimeManager
from fedbiomed.common.config import Config
from fedbiomed.common.constants import CONFIG_FOLDER_NAME

RED = '\033[1;31m'  # red
YLW = '\033[1;33m'  # yellow
GRN = '\033[1;32m'  # green
NC = '\033[0m'  # no color
BOLD = '\033[1m'


class CLIArgumentParser:

    def __init__(self, subparser: argparse.ArgumentParser):

        self._subparser = subparser
        
        # Parser that is going to be add using subparser
        self._parser = None

    def default(self, args: argparse.Namespace = None) -> None: 
        """Default function for subparser command"""
        
        self._parser.print_help()
        
        return None
        

class ConfigNameAction(ABC, argparse.Action):
    """Action for the argument config

    This action class gets the config file name and set environ object before
    executing any command.
    """
    def __init__(self, *args, **kwargs):
        super().__init__(*args, **kwargs)

        # Sets environ by default if option string for config is not present.
        # The default is defined by the argument parser.
        if not set(self.option_strings).intersection(set(sys.argv)):
            self.set_environ(self.default)

    def __call__(self, parser, namespace, values, option_string=None):
        """When argument is called"""

        if not set(['--help', '-h']).intersection(set(sys.argv)):
            self.set_environ(values)

    @abstractmethod
    def import_environ(self) -> 'Environ':
        """Implements environ import


        Returns:
            Environ object
        """

    def set_environ(self, config_file: str):
        """Sets environ

        Args:
          config_file: Name of the config file that is activate
        """

        print(f'\n# {GRN}Using configuration file:{NC} {BOLD}{config_file}{NC} #')
        os.environ["CONFIG_FILE"] = config_file

        environ = self.import_environ()

        os.environ[f"FEDBIOMED_ACTIVE_{self._component.name}_ID"] = environ["ID"]

        # Sets environ for the CLI. This implementation is required for
        # the common CLI option that are present in fedbiomed.common.cli.CommonCLI
        self._this.set_environ(environ)

        # this may be changed on command line or in the config_node.ini
        logger.setLevel("DEBUG")


class ConfigurationParser(CLIArgumentParser):
    """Instantiates configuration parser"""

    def initialize(self):
        """Initializes argument parser for creating configuration file."""

        self._parser = self._subparser.add_parser(
            'configuration',
            help='The helper for generating or updating component configuration files, see `configuration -h`'
                 ' for more details')
        
        self._parser.set_defaults(func=self.default)

        # Common parser to register common arguments for create and refresh
        common_parser = argparse.ArgumentParser(add_help=False)
        common_parser.add_argument(
            '-r',
            '--root',
            metavar='ROOT_PATH_FEDBIOMED',
            type=str,
            nargs='?',
            default=None,
            help='Root directory for configuration and Fed-BioMed setup')

        # Add arguments
        common_parser.add_argument(
            '-n',
            '--name',
            metavar='CONFIGURATION_FILE_NAME',
            type=str,
            nargs='?',
            required=False,
            help='Name of configuration file')

        common_parser.add_argument(
            '-c',
            '--component',
            metavar='COMPONENT_TYPE[ NODE|RESEARCHER ]',
            type=str,
            nargs='?',
            required=True,
            help='Component type NODE or RESEARCHER')


        # Create sub parser under `configuration` command
        configuration_sub_parsers = self._parser.add_subparsers()

        create = configuration_sub_parsers.add_parser(
            'create',
            parents=[common_parser],
            help="Creates configuration file for the specified component if it does not exist. "
                 "If the configuration file exists, leave it unchanged"
        )

        refresh = configuration_sub_parsers.add_parser(
            'refresh',
            parents=[common_parser],
            help="Refreshes the configuration file by overwriting parameters without changing component ID"
        )

        create.add_argument(
            '-uc',
            '--use-current',
            action="store_true",
            help="Creates configuration only if there isn't an existing one"
        )

        create.add_argument(
            '-f',
            '--force',
            action="store_true",
            help='Force configuration create')

        create.set_defaults(func=self.create)
        refresh.set_defaults(func=self.refresh)

    def _create_config_instance(self, component, root, name):

        # TODO: this implementation is a temporary hack as it introduces a dependency of
        # fedbiomed.common to fedbiomed.node or fedbiomed.researcher
        # To be suppressed when redesigning the imports
        if component.lower() == "node":
            NodeConfig = importlib.import_module('fedbiomed.node.config').NodeConfig
            config = NodeConfig(root=root, name=name, auto_generate=False)
        elif component.lower() == "researcher":
            ResearcherConfig = importlib.import_module('fedbiomed.researcher.config').ResearcherConfig
            config = ResearcherConfig(root=root, name=name, auto_generate=False)
        else:
            print(f"Undefined component type {component}")
            exit(101)

        return config

    def _update_register_default_biprimes(self, config: Config):
        """Post common action after configuration is create

        Args:
          config: Config instance Node or Researcher
        """

        df_biprimes = config.get('mpspdz', 'allow_default_biprimes')
        biprimes_dir = os.path.normpath(
            os.path.join(config.root, CONFIG_FOLDER_NAME , config.get('mpspdz', 'default_biprimes_dir'))
        )
        # Update secure aggregation biprimes in component database
        print(
            "Updating secure aggregation default biprimes with:\n"
            f"ALLOW_DEFAULT_BIPRIMES : {df_biprimes}\n"
            f"DEFAULT_BIPRIMES_DIR   : {biprimes_dir}\n"
        )

        db_path = os.path.normpath(
            os.path.join(config.root, CONFIG_FOLDER_NAME, config.get('default', 'db'))
        )
        BPrimeManager = SecaggBiprimeManager(db_path)
        BPrimeManager.update_default_biprimes(df_biprimes, biprimes_dir)


    def create(self, args):
        """CLI Handler for creating configuration file and assets for given component

        TODO: This method doesn't yet concentrate all actions for creating configuration file for
            given component. Since, `environ` will be imported through component CLI, configuration
            file will be automatically created. In future, it might be useful to generate configuration
            files.
        """

        config = self._create_config_instance(args.component, args.root, args.name)

        # Overwrite force configuration file
        if config.is_config_existing() and args.force:
            print("Overwriting existing configuration file")
            config.generate(force=True)

        # Use exisintg one (do nothing)
        elif config.is_config_existing() and not args.force:
            if not args.use_current:
                print(f"Configuration file \"{config.path}\" is alreay existing for name \"{config.name}\". "
                      "Please use --force option to overwrite")
                exit(101)
            # Generate wont do anything
            config.generate()
        else:
            logger.info(f"Generation new configuration file \"{config.name}\"")
            config.generate()

        self._update_register_default_biprimes(config)

    def refresh(self, args):
        """Refreshes configuration file """

        config = self._create_config_instance(args.component, args.root, args.name)
        print("Refreshing configuration file using current environment variables. This operation will overwrite"
              "existing configuration file without changing component id.")

        # Refresh
        config.refresh()
        print("Configuration has been updated!")



class CommonCLI:

    _arg_parsers_classes: List[type] = []
    _arg_parsers: Dict[str, CLIArgumentParser] = {}

    def __init__(self) -> None:
        self._parser: argparse.ArgumentParser = argparse.ArgumentParser(
            prog='fedbiomed_run',
            formatter_class=argparse.RawTextHelpFormatter
        )

        self._subparsers = self._parser.add_subparsers()
        self._certificate_manager: CertificateManager = CertificateManager()
        self._environ = None
        self._description: str = ''
        self._args = None

        # Initialize configuration parser
        self.configuration_parser = ConfigurationParser(self._subparsers)

    @property
    def parser(self) -> argparse.ArgumentParser:
        """Gets parser for CLI

        Returns:
            Main argument parser object
        """
        return self._parser

    @property
    def subparsers(self):
        """Gets subparsers of common cli

        Returns:
          Subparsers of CLI parser
        """
        return self._subparsers

    @property
    def description(self) -> str:
        """Gets description of CLI

        Returns:
            Description (Intro) for the CLI
        """
        return self._description

    @property
    def arguments(self) -> argparse.Namespace:
        """Gets global parser arguments

        Returns:
            Parser arguments
        """
        return self._args

    @description.setter
    def description(self, value: str) -> str:
        """Sets description for parser

        Args:
            value: Description or Intro for the CLI

        Returns:
            The description set
        """
        self._description = value
        self._parser.description = value

        return self._description

    def set_environ(self, environ):
        """Sets environ object"""
        self._environ = environ

    @staticmethod
    def config_action(this: 'CommonCLI', component: ComponentType):
        """Returns CLI argument action for config file name"""
        return ConfigNameAction

    @staticmethod
    def error(message: str) -> None:
        """Prints given error message

        Args:
            message: Error message
        """
        print(f"{RED}ERROR:{NC}")
        print(f"{BOLD}{message}{NC}")
        logger.critical(message)
        sys.exit(1)

    @staticmethod
    def success(message: str) -> None:
        """Prints given message with success tag

        Args:
            message: Message to print as successful operation
        """
        print(f"{GRN}Operation successful! {NC}")
        print(f"{BOLD}{message}{NC}")

    def initialize_optional(self):
        """Initializes optional subparser

        Optional subparsers are not going to be visible for the CLI that are
        inherited from CommonCLI class as long as `intialize_optional` method
        is not executed.
        """

        self.configuration_parser.initialize()
        self.initialize_magic_dev_environment_parsers()

    def initialize(self):
        """Initializes parser classes and common parser for child clisses.

        This parser classes will be added by child classes.
        """

        for arg_parser in self._arg_parsers_classes:
            p = arg_parser(self._subparsers)
            p.initialize()
            self._arg_parsers.update({arg_parser.__name__ : p})

        self.initialize_certificate_parser()

    def initialize_magic_dev_environment_parsers(self) -> None:
        """Initializes argument parser for the option to create development environment."""
        magic = self._subparsers.add_parser(
            'certificate-dev-setup',
            description="Prepares development environment by registering certificates of each component created in a "
                        "single clone of Fed-BioMed. Parses configuration files ends with '.ini' that are created "
                        "in 'etc' directory. This setup requires to have one 'researcher' and at least 2 nodes.",
            help="Prepares development environment by registering certificates of each component created in a single "
                 "clone of Fed-BioMed."
        )
        magic.set_defaults(func=self._create_magic_dev_environment)


    def initialize_certificate_parser(self):
        """Common arguments """

        # Add certificate sub parser (sub-command)
        certificate_parser = self._subparsers.add_parser(
            'certificate',
            prog="fedbiomed_run [ node | researcher ] [config [CONFIG_FILE]] certificate",

        )

        # Create sub parser under `certificate` command
        certificate_sub_parsers = certificate_parser.add_subparsers(
            description="Commands that can be used with the option `certificate`",
            title="Subcommands"
        )

        register_parser = certificate_sub_parsers.add_parser(
            'register',
            help="Register certificate of specified party. Please run 'fedbiomed_run [COMPONENT SPECIFICATION] "
                 "certificate register --help'"
        )  # command register

        list_parser = certificate_sub_parsers.add_parser(
            'list',
            help="Lists registered certificates"
        )  # command list
        delete_parser = certificate_sub_parsers.add_parser(
            'delete',
            help="Deletes specified certificate from database")  # command delete

        # Command `certificate generate`
        generate = certificate_sub_parsers.add_parser(
            'generate',
            help="Generates certificate for given component/party if files don't exist yet. "
                 "Overwrites existing certificate file if '--force' option is given. "
                 "Uses an alternate directory if '--path DIRECTORY' is given")

        # Command `certificate generate`
        prepare = certificate_sub_parsers.add_parser(
            'registration-instructions',
            help="Prepares certificate of current component to send other FL participant through trusted channel.")

        register_parser.set_defaults(func=self._register_certificate)
        list_parser.set_defaults(func=self._list_certificates)
        delete_parser.set_defaults(func=self._delete_certificate)
        generate.set_defaults(func=self._generate_certificate)
        prepare.set_defaults(func=self._prepare_certificate_for_registration)

        # Add arguments
        register_parser.add_argument(
            '-pk',
            '--public-key',
            metavar='PUBLIC_KEY',
            type=str,
            nargs='?',
            required=True,
            help='Certificate/key that will be registered')

        register_parser.add_argument(
            '-pi',
            '--party-id',
            metavar='PUBLIC_ID',
            type=str,
            nargs='?',
            required=True,
            help="ID of the party to which the certificate is to be registered (component ID).")

        register_parser.add_argument(
            '--ip',
            metavar='IP_ADDRESS',
            type=str,
            nargs='?',
            required=True,
            help="IP address of the component which the certificate will be saved.")

        register_parser.add_argument(
            '--port',
            metavar='PORT',
            type=int,
            nargs='?',
            required=True,
            help="Port number of the component which the certificate will be saved.")

        register_parser.add_argument(
            '--upsert',
            action="store_true",
            help="Updates if certificate of given party id is already existing.")

        generate.add_argument(
            '--path',
            type=str,
            nargs='?',
            required=False,
            help="The path where certificates will be saved. By default it will overwrite existing certificate.")

        generate.add_argument(
            '-f',
            '--force',
            action="store_true",
            help="Forces to overwrite certificate files"
        )

    def _create_magic_dev_environment(self):
        """Creates development environment for MPSDPZ"""

        db_names = get_existing_component_db_names()
        certificates = get_all_existing_certificates()

        if len(certificates) <= 2:
            print(f"\n{RED}Error!{NC}")
            print(f"{BOLD}There is {len(certificates)} Fed-BioMed component(s) created.For 'certificate-dev-setup' "
                  f"you should have at least 2 components created{NC}\n")
            return

        for id_, db_name in db_names.items():
            print(f"Registering certificates for component {id_} ------------------")
            # Sets DB
            self._certificate_manager.set_db(
                os.path.join(
                    ROOT_DIR,
                    DB_FOLDER_NAME,
                    f"{db_name}.json"
                )
            )

            for certificate in certificates:

                if certificate["party_id"] == id_:
                    continue
                try:
                    self._certificate_manager.insert(**certificate, upsert=True)
                except FedbiomedError as e:
                    CommonCLI.error(f"Can not register certificate for {certificate['party_id']}: {e}")

                print(f"Certificate of {certificate['party_id']} has been registered.")

    def _generate_certificate(self, args: argparse.Namespace):
        """Generates certificate using Certificate Manager

        Args:
            args: Arguments that are passed after `certificate generate` command
        """

        if not args.force and (os.path.isfile(f"{args.path}/{MPSPDZ_certificate_prefix}.key") or
                               os.path.isfile(f"{args.path}/{MPSPDZ_certificate_prefix}.key")):

            CommonCLI.error(f"Certificate is already existing in {MPSPDZ_certificate_prefix}. \n "
                            f"Please use -f | --force option to overwrite existing certificate.")

        path = os.path.join(self._environ["CERT_DIR"], f"cert_{self._environ['ID']}") if not args.path else args.path

        try:
            CertificateManager.generate_self_signed_ssl_certificate(
                certificate_folder=path,
                certificate_name=MPSPDZ_certificate_prefix,
                component_id=self._environ["ID"]
            )
        except FedbiomedError as e:
            CommonCLI.error(f"Can not generate certificate. Please see: {e}")

        CommonCLI.success(f"Certificate has been successfully generated in : {args.path} \n")

        print(f"Please make sure in {os.getenv('CONFIG_FILE', 'component')}, the section [mpspdz] `public_key` "
              f"and `private_key` has new generated certificate files : \n\n"
              f"{BOLD}Certificates are saved in {NC}\n"
              f"{args.path}/{MPSPDZ_certificate_prefix}.key \n"
              f"{args.path}/{MPSPDZ_certificate_prefix}.pem \n\n"
              f"{YLW}IMPORTANT:{NC}\n"
              f"{BOLD}Since the certificate is renewed please ask other parties "
              f"to register your new certificate.{NC}\n")

        pass

    def _register_certificate(self, args: argparse.Namespace):
        """ Registers certificate with given parameters

        Args:
            args: Parser arguments
        """
        self._certificate_manager.set_db(db_path=self._environ["DB_PATH"])

        try:
            self._certificate_manager.register_certificate(
                certificate_path=args.public_key,
                party_id=args.party_id,
                upsert=args.upsert,
                ip=args.ip,
                port=args.port
            )
        except FedbiomedError as exp:
            print(exp)
            sys.exit(1)
        else:
            print(f"{GRN}Success!{NC}")
            print(f"{BOLD}Certificate has been successfully created for party: {args.party_id}.{NC}")

    def _list_certificates(self, args: argparse.Namespace):
        """ Lists saved certificates """
        print(f"{GRN}Listing registered certificates...{NC}")

        self._certificate_manager.set_db(db_path=self._environ["DB_PATH"])
        self._certificate_manager.list(verbose=True)

    def _delete_certificate(self, args: argparse.Namespace):

        self._certificate_manager.set_db(db_path=self._environ["DB_PATH"])
        certificates = self._certificate_manager.list(verbose=False)
        options = [d['party_id'] for d in certificates]
        msg = "Select the certificate to delete:\n"
        msg += "\n".join([f'{i}) {d}' for i, d in enumerate(options, 1)])
        msg += "\nSelect: "

        while True:
            try:
                opt_idx = int(input(msg)) - 1
                assert opt_idx in range(len(certificates))

                party_id = certificates[opt_idx]['party_id']
                self._certificate_manager.delete(party_id=party_id)
                CommonCLI.success(f"Certificate for '{party_id}' has been successfully removed")
                return
            except (ValueError, IndexError, AssertionError):
                CommonCLI.error('Invalid option. Please, try again.')

    def _prepare_certificate_for_registration(self, args: argparse.Namespace):
        """Prints instruction to registration of the certificate by the other parties """

        try:
            with open(self._environ["MPSPDZ_CERTIFICATE_PEM"], 'r') as file:
                certificate = file.read()
                file.close()
        except Exception as e:
            CommonCLI.error(f"Error while reading certificate: {e}")

        else:
            print("Hi There! \n\n")
            print("Please find following certificate to register \n")
            print(certificate)

            print(f"{BOLD}Please follow the instructions below to register this certificate:{NC}\n\n")

            print(" 1- Copy certificate content into a file e.g 'Hospital1.pem'")
            print(" 2- Change your directory to 'fedbiomed' root")
            print(f" 3- Run: \"scripts/fedbiomed_run [node | researcher] certificate register -pk [PATH WHERE "
                  f"CERTIFICATE IS SAVED] -pi {self._environ['ID']}  --ip {self._environ['MPSPDZ_IP']} "
                  f"--port {self._environ['MPSPDZ_PORT']}\" ")
            print("    Examples commands to use for VPN/docker mode:")
            print("      ./scripts/fedbiomed_run node certificate register -pk ./etc/cert-secagg "
                  f"-pi {self._environ['ID']} --ip {self._environ['MPSPDZ_IP']} --port {self._environ['MPSPDZ_PORT']}")
            print("      ./scripts/fedbiomed_run researcher certificate register -pk ./etc/cert-secagg "
                  f"-pi {self._environ['ID']} --ip {self._environ['MPSPDZ_IP']} --port {self._environ['MPSPDZ_PORT']}")
        pass

    def parse_args(self, args_ = None):
        """Parse arguments after adding the arguments

        !!! warning "Attention"
                Please make sure this method is called after all necessary arguments are set
        """
        args, unknown_args = self._parser.parse_known_args(args_)
        if hasattr(args, 'func'):
            specs = get_method_spec(args.func)
            if specs:
                 # If default function has 2 arguments
                if len(specs) > 1:
                    return args.func(args, unknown_args)
                else:
                    # Run parser_args to raise error for unrecognized arguments
                    if unknown_args:
                        args = self._parser.parse_args(args_)
                    args.func(args)
            else:
                 # Raise for unrecognized arguments
                if unknown_args:
                    self._parser.parse_args(args_)
                args.func()
        else:
<<<<<<< HEAD
            args = self._parser.print_help()

=======
            args = self._parser.parse_args(args_)

            print(f"{RED}ERROR:{NC}")
            print(f"{BOLD}Invalid usage or missing command please check"
                  f" the usage below{NC}")

            self._parser.parse_args(args_ + ['-h'])
>>>>>>> bc5caf0d

if __name__ == '__main__':
    cli = CommonCLI()
    # Initialize only development magic parser
    cli.initialize_magic_dev_environment_parsers()
    cli.initialize_optional()
    cli.parse_args()<|MERGE_RESOLUTION|>--- conflicted
+++ resolved
@@ -38,11 +38,10 @@
     def __init__(self, subparser: argparse.ArgumentParser):
 
         self._subparser = subparser
-        
         # Parser that is going to be add using subparser
         self._parser = None
 
-    def default(self, args: argparse.Namespace = None) -> None: 
+    def default(self, args: argparse.Namespace = None) -> None:
         """Default function for subparser command"""
         
         self._parser.print_help()
@@ -678,18 +677,8 @@
                     self._parser.parse_args(args_)
                 args.func()
         else:
-<<<<<<< HEAD
             args = self._parser.print_help()
 
-=======
-            args = self._parser.parse_args(args_)
-
-            print(f"{RED}ERROR:{NC}")
-            print(f"{BOLD}Invalid usage or missing command please check"
-                  f" the usage below{NC}")
-
-            self._parser.parse_args(args_ + ['-h'])
->>>>>>> bc5caf0d
 
 if __name__ == '__main__':
     cli = CommonCLI()
