# Fed-BioMed changelog

<<<<<<< HEAD
## 2025-02-06 version 6.0.0

- In addition to the release candidate (details below), fix issue #1248, spaces where wrongly added when adding multiple tags in the GUI
- Fix issue #1105 about incorrect parsing of `niftii` image file's name in the medical folder dataset.

## 2025-02-05 version 6.0.0.rc1

- Implementation of packaging for the library/framework to publish on the PyPI repository.
- CI/CD: configuration for continues deployment.
- Creation of the `fedbiomed` executable, installed alongside the Fed-BioMed installation.
- Documentation updates following related changes.
- Introduction of the PDM package manager for development.
- Updates to Docker containers to eliminate the use of `miniconda`.
- Introduction of VPN Docker container tests.
- Removal of the `environ` class in favor of the improved `Config` class.
- Secure aggregation implementation for advanced federated optimization functionalities.
- Fixes: 'colab' shell recognition issue #1274
=======
## 2025-01-24 version 5.4.1

- Patch for missing list request handler on the node side.
>>>>>>> 4a7ebc09

## 2024-11-04 version 5.4.0

- introduce in-application implementation of Shamir Additive Secret Sharing (ASS) for Joye-Libert secure aggregation
- remove dependency to MP-SPDZ library, using in-app ASS
- introduce node to node messages security for honest but curious scenario to support in-app ASS
- improve node to node messages implementation to use symmetric encryption
- refactor `Message` class, improving API to upper layers
- fix researcher jupyter notebook automatic token transmission not working
- fix LOM secagg researcher side aggregation error for values >= 2**31
- misc give clearer node side error message in case of overflow with LOM secagg

## 2024-09-05 version 5.3.0

- introduce fast secure aggregation using Low-Overhead Masking (LOM) scheme and in-app Diffie-Hellman key exchange
- add feature for choosing the batch size for testing (validation) facility
- add transfer learning tutorial
- fix make optional potentially insecure consistency check (validation) for secure aggregation
- fix issue with validation when `test_batch_size=1`
- multiple fixes in documentation and tutorials

## 2024-05-27 version 5.2.0

- redesign `Job` and `Experiment` classes, introducing `federated_workflow` class
- introduce end-to-end and testing facility
- fix, robustify and redesign gRPC communication layer
- add a concrete-ml example
- improve logging facility
- fix SecAgg (`Experiment` with more 4 nodes or more was failing)
- fix quantization process for secure aggregation
- review notebooks. Remove unrelevant ones.
- fix and extend `model` class, by handling buffers layers such as batch normalization layers.
- multiple fixes for breakpoint
- add a [concrete-ml](https://docs.zama.ai/concrete-ml) example

## 2024-02-19 version 5.1.0

- multiple fixes and improvements for gRPC communications stability
- fix scaffold failure when reloading breakpoint and continue training
- fix breakpoint save failure for DecLearn optimizers
- fix import/export model check for explicit error when not instantiated

## 2024-01-26 version 5.0.2

- fix crash happening when the tkinter file selector is used in non-interactive mode

## 2024-01-18 version 5.0.1

- fix `fedbiomed_vpn` failure due to time race under certain circumstance

## 2023-12-21 version 5.0.0

- introduce new communication architecture based on gRPC
- introduce communication TLS encryption for automatic protection from passive MITM
- redesign researcher side's `Requests` for better performance and robustness
- add support for weighted average with secure aggregation
- fix secure aggregation bug when using more than 2 nodes
- fix tune DecLearn sample notebook parameters for demonstrating high accuracy
- fix misc error in checking coherence of node side validation parameters
- fix misc errors in notebooks

## 2023-11-09 version 4.5.0

- improve import interface for DecLearn optimizers
- improve training plan dependencies import on researcher side
- fix error when using global model node side testing due to node state bug
- fix node GUI dependencies
- fix `configure_conda` failing silently
- fix misc issues in documentation and notebooks
- fix web site download link for tutorial notebooks

## 2023-09-18 version 4.4.4

- fix failure due to erroneous researcher side data quality checks: remove currently useless data quality checks

## 2023-08-02 version 4.4.3

- fix support for per-layer learning rate for PyTorch models

## 2023-07-27 version 4.4.2

- update software dependencies and implement more strict package version checks
- fix docker containers build failures due to outdated package dependencies

## 2023-06-23 version 4.4.1

- fix secure aggregation vector encoding bug

## 2023-06-05 version 4.4.0

- add HTTPS secure access to Fed-BioMed Node GUI
- introduce GitHub workflow/actions for CI build tests and testing/publishing documentation.
- introduce versioning for component config files, MQTT messages and breakpoints
- migrate to GitHub
- migrate `docs` source into main repository and point to https://fedbiomed.org
- fix robustness of handling secure aggregation training errors.
- fix warnings in `TorchModel.set_weights` and BatchNorm layers' handling
- fix incorrect calculation of SkLearn model weights
- fix incorrect compatibility of FedProx feature with `Model` class
- fix ordering of weights and node replies after training.

## 2023-04-26 version 4.3

- introduce secure aggregation using Joye-Libert scheme and Shamir MPC key computation
- update MONAI and scikit-learn version used
- fix Scaffold incorrectly applying correction states
- fix incorrect Perceptron default values for scikit-learn models
- fix `Experiment.set_training_args()` not propagating updated value
- fix environment cleaning to handle configuration file content change
- fix docker wrapping scripts to restrict container account names to alphanumeric characters
- misc improve node CLI for non-interactive add of MedicalFolderDataset using a json file

## 2023-02-08 version 4.2

- add support for `docker compose` v.2 file syntax
- fix model weights computation occurring during aggregation, by sending dataset sample size from node to researcher
- fix GUI regression failure, after merging MP-SPDZ certificate generation - such issue was freezing some web browsers
- fix incoherent tag handling: make explicit the way datasets are tagged on nodes
- fix unit tests failure, when launched from root directory, due to missing mocking facility
- fix `fedbiomed_run` error: prevent launching researcher when no config file exists
- misc improve make sure only one dataset per Node is selected during the training
- misc remove uncorrect warning about `optimizer_args` when using SKlearn training plan

## 2023-01-05 version 4.1

- introduce Scaffold implementation for PyTorch
- introduce training based on iteration number (`num_updates`) as an alternative to epochs
- introduce provisions for including external contributors in the project
- add nightly continuous integration test of selected notebooks
- add documentations for network matrix and security model
- update image segmentation notebook to match documentation tutorial
- add round number in researcher side training progress message
- fix MedicalFolderDataset with demographics file using column 0 as subject folder key
- fix batch size display when using Opacus
- fix loss display when using FedProx
- fix default value of `batch_maxnum` to a reasonable value of 0
- fix validation with custom metrics backend code and validation example notebook
- fix image segmentation notebook typo
- misc improve MedicalFolderDataset with a reasonable default value for `demographics_transform`
- misc improve error message when dataset geometry does not meet researcher side quality check

## 2022-11-17 version 4.0

- introduce IXI (image + CSV file) dataset support as MedicalFolderDataset
- add advanced brain image segmentation tutorial for IXI dataset
- add node side GUI support for IXI dataset
- major redesign of training plan implementation for genericity
- redesign Opacus integration with torch training plan
- implement central and local differential privacy (CDP/LDP) for Pytorch training plan
- introduce integration with FLamby FL benchmark package
- introduce node side GUI user accounts, authentication, accounts management
- introduce data loading plan functionality for dataset load-time custom view on the node side
- add data loading plan support for IXI medical folder dataset
- introduce training plan approval capability in application: researcher request, node approval CLI
- add node side GUI support for training plan approval
- introduce mini-batch support in scikit-learn training plans
- refactor scikit-learn training plans with hierarchical design
- refactor NIFTI folder dataset type for code quality and robustness
- TrainingArgs class to manage/verify training arguments on researcher side
- rename model approval as training plan approval for coherency
- add sample notebook for researcher-side filtering of datasets on minimum samples number
- obfuscate node side path to researcher for better privacy
- misc node side TinyDB database access refactor for code quality and robustness
- misc improve scikit-learn training plan dependency handling
- fix bug on training plan report of sample/percentage progress
- fix missing `fedprox_mu` parameter in training args
- fix dry run mode for pytorch training plan
- fix conda environment GLIBC version issue

## 2022-05-09 version 3.5

- add FedProx optimization scheme support for PyTorch in training plan
- data manager to provide robust solution on managing node datasets before training on the node side
- model evaluation/validation on the node side over locally updated and aggregated model parameters
- add NIFTI folder dataset type
- add option to load MedNIST dataset in node
- update docstrings for API documentation support
- node container support for GPU with PyTorch, tested on Fedora 35
- debug and robustify VPN/containers environment, test on Ubuntu 20 and Windows 10 + WSL2
- VPN/containers environment scripts for simpler management of containers and peers
- refactor training\_plans/\_fedbiosklearn.py to get rid off eval()
- change training\_plans file organisation
- create a top class for training\_plans
- removed the magic %writefile use in notebooks to save the user's defined model
- more unittests and flake8 parsing
- add validation class for checking user input

## 2022-02-25 version 3.4

- rewriting of Opacus notebook
- new tutorial notebook on Experiment() usage
- add .coveragerc to tune test coverage
- fix mqtt logger loop then mqqt not reachable
- replace @property getters/setters by proper getters() setters(), still in progress
- a lot of new unit tests and increase test coverage
- refactor of Message() class, simplication of Messages description (purely declarative now)
- add more ErrorNumbers + associated messages
- check user input (mainly in Experiment() for now)
- rename Exceptions as Errors, add FedbiomedError as top class of our errors
- use try/except block at low level layers
- Environ() class refactoring, environment tests rewriting
- Experiment() class refactoring, new API, more setters/getters, interactive use, rename rounds -> round_limit,...
- add single GPU training support for PyTorch
- add a gui to manage data on nodes
- update of sklearn sgdregressor notebook
- update of monai notebook
- Tensorboard fixes for multi class classification with scikit learn

## 2022-01-07 version 3.3

- add MONAI support and example notebooks
- add model manager to register and check authorized training models on the node based on model hash
- refactor experiment real time monitoring capacity with Tensorboard
- add `Request.list()` to list shared dataset on online nodes
- configure_conda may take parameters to only update some environments
- fix conda environments for mac OSX
- add -n (dryrun) option for configure_conda, for debug/validation purpose
- fix and refactor breakpoint feature which was not fully operational
- change the names of breakpoint directories
- node error reporting to researcher
- basic error handling on researcher component
- mutualize the Singleton metaclass
- refactor environ as singleton class
- fix the way the tests deal with fedbiomed.common.environ
- refactor strategy (moved some methods in upper classes)
- add command **run_integration_test** to easily run an integration test from a single .py or .ipynb
- add an automatized method to add a dataset in nodes's db from a JSON dataset description file
- add error numbering as an enum, impact on error messages serialization
- more example notebooks, update existing notebooks
- more unittests
- normalize naming : use term 'node' not 'client'

## 2021-10-21 version 3.2

- add support for scikit-learn with SGD regressor and example notebook
- add VPN + docker environment for deploying over an untrusted network
- add message logging capability including sending node messages to researcher
- add loss report from node during training and view in tensorboard in researcher
- add save/load state capability after each round during a training
- add capability for listing datasets on each node
- add example notebooks for Celeba and used cars dataset
- WIP add unit tests
- add support for multiple Experiment(), including re-executing a notebook
- fix issue erratic failure when training with 3+ nodes
- test and document Windows 10 installation in WSL

## 2021-08-13 version 3.1

- merge 3 gitlab repos fedbiomed-{network,node,researcher} in a unique fedbiomed repo
- add new model variational autoencoder (VAE)
- add support for generic dataloader and handling of .csv dataset
- measure execution time on nodes
- WIP adding unit tests
- misc code cleaning

## 2021-07-05 version 3.0

- initial release of re-implementation based on pytorch model file transfer and MQTT messaging<|MERGE_RESOLUTION|>--- conflicted
+++ resolved
@@ -1,6 +1,5 @@
 # Fed-BioMed changelog
 
-<<<<<<< HEAD
 ## 2025-02-06 version 6.0.0
 
 - In addition to the release candidate (details below), fix issue #1248, spaces where wrongly added when adding multiple tags in the GUI
@@ -18,11 +17,10 @@
 - Removal of the `environ` class in favor of the improved `Config` class.
 - Secure aggregation implementation for advanced federated optimization functionalities.
 - Fixes: 'colab' shell recognition issue #1274
-=======
+
 ## 2025-01-24 version 5.4.1
 
 - Patch for missing list request handler on the node side.
->>>>>>> 4a7ebc09
 
 ## 2024-11-04 version 5.4.0
 
