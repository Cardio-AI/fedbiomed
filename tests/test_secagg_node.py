import unittest
from copy import deepcopy
from unittest.mock import MagicMock, mock_open, patch

<<<<<<< HEAD
#############################################################
# Import NodeTestCase before importing FedBioMed Module
=======
>>>>>>> 5b4bcfd5
from testsupport.base_case import NodeTestCase

import fedbiomed.node.secagg
from fedbiomed.common.exceptions import FedbiomedError, FedbiomedSecaggError

<<<<<<< HEAD
from fedbiomed.common.message import KeyReply
from fedbiomed.common.synchro import EventWaitExchange
from fedbiomed.common.exceptions import FedbiomedSecaggError, FedbiomedError
from fedbiomed.transport.controller import GrpcController
=======
#############################################################
# Import NodeTestCase before importing FedBioMed Module
#############################################################
from fedbiomed.common.message import (
    AdditiveSSharingReply,
    AdditiveSSharingRequest,
    ErrorMessage,
    KeyReply,
    KeyRequest,
)
from fedbiomed.common.secagg import AdditiveShare
from fedbiomed.common.synchro import EventWaitExchange
>>>>>>> 5b4bcfd5
from fedbiomed.node.environ import environ
from fedbiomed.node.secagg import (
    SecaggBaseSetup,
    SecaggDHSetup,
    SecaggServkeySetup,
    SecaggSetup,
)
<<<<<<< HEAD
import fedbiomed.node.secagg
from fedbiomed.node.requests import NodeToNodeRouter


class TestSecaggBaseSetup(NodeTestCase):

    def setUp(self) -> None:
        self.abstract_methods_patcher = patch.multiple(
            SecaggBaseSetup, __abstractmethods__=set()
        )
        self.abstract_methods_patcher.start()

        self.args = {
            "researcher_id": "my researcher",
            "secagg_id": "my secagg",
            "experiment_id": "123345",
            "parties": ["my researcher", "my node1", "my node2", "my node3"],
        }

        self.base_secagg_setup = SecaggBaseSetup(**self.args)

    def tearDown(self) -> None:
        self.abstract_methods_patcher.stop()

    def test_base_secagg_setup_01_init_bad_args(self):
        """Tests bad init arguments"""

        # Faulty typed researcher id
        args = deepcopy(self.args)
        args["researcher_id"] = None
        with self.assertRaises(FedbiomedSecaggError):
            SecaggBaseSetup(**args)

        # Invalid number of parties (must be at least 3 parties)
        args = deepcopy(self.args)
        args["parties"] = ["my researcher", "p2"]
        with self.assertRaises(FedbiomedSecaggError):
            SecaggBaseSetup(**args)

    def test_base_secagg_setup_02_getters(self):
        """Tests getters properties"""

        self.assertEqual(
            self.base_secagg_setup.researcher_id, self.args["researcher_id"]
        )
        self.assertEqual(self.base_secagg_setup.secagg_id, self.args["secagg_id"])
        self.assertEqual(
            self.base_secagg_setup.experiment_id, self.args["experiment_id"]
        )
        self.assertEqual(self.base_secagg_setup.element, None)

    def test_base_secagg_setup_03_create_secagg_reply(self):
        """Tests reply creation"""
=======
from fedbiomed.transport.controller import GrpcController
>>>>>>> 5b4bcfd5



class SecaggTestCase(NodeTestCase):

    def setUp(self) -> None:
        self.patch_skm = patch.object(fedbiomed.node.secagg._secagg_setups, "SKManager")
        self.patch_cm = patch.object(fedbiomed.node.secagg._secagg_setups, "_CManager")

        self.mock_skm = self.patch_skm.start()
        self.mock_cm = self.patch_cm.start()

        unittest.mock.MagicMock.mpc_data_dir = unittest.mock.PropertyMock(
            return_value="dummy/path/to/output"
        )
        unittest.mock.MagicMock.tmp_dir = unittest.mock.PropertyMock(
            return_value=environ["TMP_DIR"]
        )

    def tearDown(self) -> None:
        self.patch_skm.stop()
        self.patch_cm.stop()


class TestSecaggServkeySetup(SecaggTestCase):

    def setUp(self) -> None:
        super().setUp()
        self.mock_controller_data = MagicMock(spec=EventWaitExchange)
        self.mock_grpc_controller = MagicMock(spec=GrpcController)
        self.mock_pending_requests = MagicMock(spec=EventWaitExchange)
        self.args = {
            "researcher_id": "my researcher",
            "secagg_id": "my secagg",
            "experiment_id": "my_experiment_id",
            "parties": [
                environ["ID"],
                "node2",
                "node3",
                "node4",
            ],
        }

        self.messages = [
            AdditiveSSharingReply(
                node_id="node3", dest_node_id="node1", secagg_id="test", share=1234
            ),
            AdditiveSSharingReply(
                node_id="node2", dest_node_id="node1", secagg_id="test", share=4321
            ),
            AdditiveSSharingReply(
                node_id="node4", dest_node_id="node1", secagg_id="test", share=4321
            ),
        ]
        self.mock_pending_requests.wait.return_value = True, self.messages

        self.args["grpc_client"] = self.mock_grpc_controller
        self.args["pending_requests"] = self.mock_pending_requests
        self.args["controller_data"] = self.mock_controller_data

    def tearDown(self) -> None:
        pass

    def test_secagg_key_01_init(self):
        secagg = SecaggServkeySetup(**self.args)
        self.assertTrue(hasattr(secagg, "_secagg_manager"))

    @patch("fedbiomed.node.secagg_manager.SecaggServkeyManager.add")
    def test_secagg_key_02_setup(self, skmanager_add):
        """Tests key setup for additive key"""
        secagg_addss = SecaggServkeySetup(**self.args)

        reply = secagg_addss.setup()
        self.assertEqual(reply.success, True)
        self.assertIsInstance(reply.share, int)

        self.mock_pending_requests.wait.side_effect = FedbiomedError
        reply = secagg_addss.setup()
        self.assertIsInstance(reply, ErrorMessage)

    @patch("fedbiomed.node.secagg_manager.SecaggServkeyManager.add")
    def test_secagg_key_03_setup_2(self, skmanager_add):
        get_rand_values = {
            "test-1": (
                5432,  # user_key
                (1234, 4321, 1122),  # random splits
                (
                    1234,
                    4321,
                    4321,
                ),
            ),  # other nodes share
            "test-2": (
                1111,
                (1111, 2222),
                (
                    3333,
                    5555,
                ),
            ),
            "test-3": (
                1012,
                (1234, 5678, 3214, 1111, 1023),
                (
                    9021,
                    1022,
                    4521,
                    7690,
                    3213,
                ),
            ),
        }

        for (
            get_rand_bits_val,
            rand_int_vals,
            node_shares_val,
        ) in get_rand_values.values():
            messages = []
            self.args["parties"] = [
                environ["ID"],
            ]
            for i, val in enumerate(node_shares_val):
                messages.append(
                    AdditiveSSharingReply(
                        node_id=f"node{i}",
                        dest_node_id="node1",
                        secagg_id="test",
                        share=val,
                    )
                )

                self.args["parties"].append(f"node{i}")

            self.mock_pending_requests.wait.return_value = True, messages

            with (
                patch(
                    "fedbiomed.common.secagg._additive_ss.random.randint"
                ) as randomint_mock,
                patch(
                    "fedbiomed.node.secagg._secagg_setups.random.SystemRandom.getrandbits"
                ) as getrandbits_mock,
            ):
                randomint_mock.side_effect = rand_int_vals
                getrandbits_mock.return_value = get_rand_bits_val
                secagg_addss = SecaggServkeySetup(**self.args)

                reply = secagg_addss.setup()
            self.assertEqual(reply.success, True)
            check_sum_share = (
                lambda randbits, rand_ints, other_shares: randbits
                - sum(rand_ints)
                + sum(other_shares)
            )
            # self.assertEqual(reply.share, 5432 - 1234 - 4321 - 1122 + 1234 + 4321 + 4321)
            self.assertEqual(
                reply.share,
                check_sum_share(get_rand_bits_val, rand_int_vals, node_shares_val),
            )


class TestSecaggDHSetup(SecaggTestCase):

    def setUp(self) -> None:
        super().setUp()
        self.mock_controller_data = MagicMock(spec=EventWaitExchange)
        self.mock_grpc_controller = MagicMock(spec=GrpcController)
        self.mock_pending_requests = MagicMock(spec=EventWaitExchange)
        self.mock_n2n_router = MagicMock(spec=NodeToNodeRouter)
        self.args = {
            "researcher_id": "my researcher",
            "secagg_id": "my secagg",
            "experiment_id": "my_experiment_id",
            "parties": [
                "my researcher",
                environ["ID"],
                "my node2",
                "my node3",
                "my_node4",
            ],
        }
        self.args["grpc_client"] = self.mock_grpc_controller
        self.args["pending_requests"] = self.mock_pending_requests
        self.args["controller_data"] = self.mock_controller_data
        self.args['n2n_router'] = self.mock_n2n_router

    def tearDown(self) -> None:
        pass

    @patch("fedbiomed.node.secagg_manager.SecaggDhManager.add")
    @patch("fedbiomed.node.secagg._secagg_setups.DHKey.export_public_key")
    @patch("fedbiomed.node.secagg._secagg_setups.DHKeyAgreement.agree")
    @patch("fedbiomed.node.secagg._secagg_setups.send_nodes")
    def test_secagg_dh_02_setup(
        self,
        send_node_mock,
        dh_key_agreement_agree,
        dh_key_export_public_key,
        dhmanager_add_mock,
    ):

        received_msg_with_all_nodes = []

        for n in self.args["parties"][1:]:
            # remove first and last parties (simulates a drop out from 'node 4')
            received_msg_with_all_nodes.append(
                KeyReply(
                    **{
                        "request_id": "1234",
                        "node_id": n,
                        "dest_node_id": n,
                        "secagg_id": self.args["secagg_id"],
                        "public_key": b"some-public-key",
                    }
                )
            )
        # received_msg_with_dropout = received_msg_with_all_nodes.copy()
        # received_msg_with_dropout.pop(-1)
        # def fake_send_node(grpc_client, pending_req, researcher_id, other_nodes, other_nodes_msg):

        key = b"public-key"
        dskey = b"derived-shared-key"
        dh_key_agreement_agree.return_value = dskey
        send_node_mock.return_value = True, received_msg_with_all_nodes
        dh_key_export_public_key.return_value = key
        secagg_dh = SecaggDHSetup(**self.args)
        reply = secagg_dh.setup()

        # checks
        self.mock_controller_data.event.assert_called_once_with(
            self.args["secagg_id"], {"public_key": key}
        )

        context = {n: dskey for n in self.args["parties"][1:]}
        dhmanager_add_mock.assert_called_once_with(
            self.args["secagg_id"],
            self.args["parties"],
            context,
            self.args["experiment_id"],
        )
        self.assertTrue(reply.success)


class TestSecaggSetup(NodeTestCase):

    def setUp(self) -> None:
        pass

    def tearDown(self) -> None:
        pass

    def test_secagg_setup_01_initialization(self):
        # Raise element type
        args = {
            "experiment_id": "experiment-id",
            "element": 0,
            "secagg_id": "secagg-id",
            "parties": ["node-1", "node-2"],
            "grpc_client": MagicMock(spec=GrpcController),
            "pending_requests": MagicMock(spec=EventWaitExchange),
            "controller_data": MagicMock(spec=EventWaitExchange),
            "researcher_id": "r-1",
        }

        args["element"] = 12
        with self.assertRaises(FedbiomedSecaggError):
            SecaggSetup(**args)()

        args['element'] = 0
        args["parties"] = []
        with self.assertRaises(FedbiomedSecaggError):
            SecaggSetup(**args)()


        args["parties"] = ["node-1", "node-2"]
        secagg_setup = SecaggSetup(
            **args,
        )()
        self.assertIsInstance(secagg_setup, SecaggServkeySetup)

        args2 = {**args}
        args2["element"] = 1
        secagg_setup = SecaggSetup(
            **args2,
        )()
        self.assertIsInstance(secagg_setup, SecaggDHSetup)


if __name__ == "__main__":  # pragma: no cover
    unittest.main()<|MERGE_RESOLUTION|>--- conflicted
+++ resolved
@@ -2,100 +2,29 @@
 from copy import deepcopy
 from unittest.mock import MagicMock, mock_open, patch
 
-<<<<<<< HEAD
 #############################################################
 # Import NodeTestCase before importing FedBioMed Module
-=======
->>>>>>> 5b4bcfd5
 from testsupport.base_case import NodeTestCase
 
-import fedbiomed.node.secagg
-from fedbiomed.common.exceptions import FedbiomedError, FedbiomedSecaggError
-
-<<<<<<< HEAD
-from fedbiomed.common.message import KeyReply
-from fedbiomed.common.synchro import EventWaitExchange
+#############################################################
 from fedbiomed.common.exceptions import FedbiomedSecaggError, FedbiomedError
-from fedbiomed.transport.controller import GrpcController
-=======
-#############################################################
-# Import NodeTestCase before importing FedBioMed Module
-#############################################################
 from fedbiomed.common.message import (
     AdditiveSSharingReply,
-    AdditiveSSharingRequest,
     ErrorMessage,
     KeyReply,
-    KeyRequest,
 )
-from fedbiomed.common.secagg import AdditiveShare
 from fedbiomed.common.synchro import EventWaitExchange
->>>>>>> 5b4bcfd5
+
+from fedbiomed.transport.controller import GrpcController
+
 from fedbiomed.node.environ import environ
 from fedbiomed.node.secagg import (
-    SecaggBaseSetup,
     SecaggDHSetup,
     SecaggServkeySetup,
     SecaggSetup,
 )
-<<<<<<< HEAD
 import fedbiomed.node.secagg
 from fedbiomed.node.requests import NodeToNodeRouter
-
-
-class TestSecaggBaseSetup(NodeTestCase):
-
-    def setUp(self) -> None:
-        self.abstract_methods_patcher = patch.multiple(
-            SecaggBaseSetup, __abstractmethods__=set()
-        )
-        self.abstract_methods_patcher.start()
-
-        self.args = {
-            "researcher_id": "my researcher",
-            "secagg_id": "my secagg",
-            "experiment_id": "123345",
-            "parties": ["my researcher", "my node1", "my node2", "my node3"],
-        }
-
-        self.base_secagg_setup = SecaggBaseSetup(**self.args)
-
-    def tearDown(self) -> None:
-        self.abstract_methods_patcher.stop()
-
-    def test_base_secagg_setup_01_init_bad_args(self):
-        """Tests bad init arguments"""
-
-        # Faulty typed researcher id
-        args = deepcopy(self.args)
-        args["researcher_id"] = None
-        with self.assertRaises(FedbiomedSecaggError):
-            SecaggBaseSetup(**args)
-
-        # Invalid number of parties (must be at least 3 parties)
-        args = deepcopy(self.args)
-        args["parties"] = ["my researcher", "p2"]
-        with self.assertRaises(FedbiomedSecaggError):
-            SecaggBaseSetup(**args)
-
-    def test_base_secagg_setup_02_getters(self):
-        """Tests getters properties"""
-
-        self.assertEqual(
-            self.base_secagg_setup.researcher_id, self.args["researcher_id"]
-        )
-        self.assertEqual(self.base_secagg_setup.secagg_id, self.args["secagg_id"])
-        self.assertEqual(
-            self.base_secagg_setup.experiment_id, self.args["experiment_id"]
-        )
-        self.assertEqual(self.base_secagg_setup.element, None)
-
-    def test_base_secagg_setup_03_create_secagg_reply(self):
-        """Tests reply creation"""
-=======
-from fedbiomed.transport.controller import GrpcController
->>>>>>> 5b4bcfd5
-
 
 
 class SecaggTestCase(NodeTestCase):
@@ -126,6 +55,7 @@
         self.mock_controller_data = MagicMock(spec=EventWaitExchange)
         self.mock_grpc_controller = MagicMock(spec=GrpcController)
         self.mock_pending_requests = MagicMock(spec=EventWaitExchange)
+        self.mock_n2n_router = MagicMock(spec=NodeToNodeRouter)
         self.args = {
             "researcher_id": "my researcher",
             "secagg_id": "my secagg",
@@ -154,6 +84,7 @@
         self.args["grpc_client"] = self.mock_grpc_controller
         self.args["pending_requests"] = self.mock_pending_requests
         self.args["controller_data"] = self.mock_controller_data
+        self.args['n2n_router'] = self.mock_n2n_router
 
     def tearDown(self) -> None:
         pass
@@ -161,22 +92,47 @@
     def test_secagg_key_01_init(self):
         secagg = SecaggServkeySetup(**self.args)
         self.assertTrue(hasattr(secagg, "_secagg_manager"))
+
+    @patch("fedbiomed.node.secagg_manager.SecaggServkeyManager.add")
+    @patch("fedbiomed.node.secagg._secagg_setups.send_nodes")
+    def test_secagg_key_02_setup(self, send_node_mock, skmanager_add):
+        """Tests key setup for additive key"""
+        secagg_addss = SecaggServkeySetup(**self.args)
+
+        received_msg_with_all_nodes = []
+
+        for n in self.args["parties"][1:]:
+            # remove first and last parties (simulates a drop out from 'node 4')
+            received_msg_with_all_nodes.append(
+                AdditiveSSharingReply(
+                    **{
+                        "request_id": "1234",
+                        "node_id": n,
+                        "dest_node_id": n,
+                        "secagg_id": self.args["secagg_id"],
+                        "share": 12345,
+                    }
+                )
+            )
+        send_node_mock.return_value = True, received_msg_with_all_nodes
+
+        reply = secagg_addss.setup()
+        self.assertEqual(reply.success, True)
+        self.assertIsInstance(reply.share, int)
 
     @patch("fedbiomed.node.secagg_manager.SecaggServkeyManager.add")
     def test_secagg_key_02_setup(self, skmanager_add):
         """Tests key setup for additive key"""
         secagg_addss = SecaggServkeySetup(**self.args)
-
-        reply = secagg_addss.setup()
-        self.assertEqual(reply.success, True)
-        self.assertIsInstance(reply.share, int)
+        self.mock_n2n_router.format_outgoing_overlay.return_value = [b'overlay'], b'salt'
 
         self.mock_pending_requests.wait.side_effect = FedbiomedError
         reply = secagg_addss.setup()
         self.assertIsInstance(reply, ErrorMessage)
 
     @patch("fedbiomed.node.secagg_manager.SecaggServkeyManager.add")
-    def test_secagg_key_03_setup_2(self, skmanager_add):
+    @patch("fedbiomed.node.secagg._secagg_setups.send_nodes")
+    def test_secagg_key_03_setup_2(self, send_nodes_mock, skmanager_add):
         get_rand_values = {
             "test-1": (
                 5432,  # user_key
@@ -229,7 +185,8 @@
 
                 self.args["parties"].append(f"node{i}")
 
-            self.mock_pending_requests.wait.return_value = True, messages
+            send_nodes_mock.return_value = True, messages
+            self.mock_n2n_router.format_outgoing_overlay.return_value = [b'overlay'], b'salt'
 
             with (
                 patch(
@@ -357,6 +314,7 @@
             "grpc_client": MagicMock(spec=GrpcController),
             "pending_requests": MagicMock(spec=EventWaitExchange),
             "controller_data": MagicMock(spec=EventWaitExchange),
+            "n2n_router": MagicMock(spec=NodeToNodeRouter),
             "researcher_id": "r-1",
         }
 
