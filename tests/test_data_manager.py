<<<<<<< HEAD
# Managing NODE, RESEARCHER environ mock before running tests

from testsupport.delete_environ import delete_environ
# Detele environ. It is necessary to rebuild environ for required component
delete_environ()
import testsupport.mock_common_environ
# Import environ for node since test will be runing for node component
from fedbiomed.node.environ    import environ

from fedbiomed.node.data_manager import DataManager
=======
import copy
import inspect
import numpy as np
import os
import pandas as pd
from typing import List
>>>>>>> d09fd86b
import unittest
from unittest import mock
from unittest.mock import MagicMock, patch
<<<<<<< HEAD
from unittest import mock
import os
import copy
from typing import List

import numpy as np
import pandas as pd
import inspect

=======

>>>>>>> d09fd86b
import torch
from torch.utils.data import Dataset



import testsupport.mock_node_environ
from tests.testsupport.fake_uuid import FakeUuid

from fedbiomed.node.environ    import environ
from fedbiomed.node.data_manager import DataManager



class TestDataManager(unittest.TestCase):
    """
    Unit Tests for DataManager class.
    """
    class FakePytorchDataset(Dataset):
        """
        This class fakes a very simple custom dataset (data
        structure), that should be used within PyTorch framework.
        It can be used to mimic MNIST and images datasets.

        For further information, please visit Pytorch documentation.
        """
        def __init__(self, data, labels):
            self._data = data
            self._labels = labels

        def __len__(self):
            return len(self._data)

        def __getitem__(self, idx):
            return self._data[idx], self._labels[idx]


    # Setup data manager
    def setUp(self):
        """
        run this at the begining of each test

        get the path of the test data folder (containing real data
        for the test)
        """
        self.testdir = os.path.join(
            os.path.dirname(
                os.path.abspath(inspect.getfile(inspect.currentframe()))
            ),
            "test-data"
        )

        # create an instance of DataManager
        self.data_manager = DataManager()

        # fake arguments
        # fake_database attribute fakes the resut of query over
        # a database (eg `tinydb.queries.Query.all`)
        self.fake_database = {"1": {"name": "MNIST",
                                    "data_type": "default",
                                    "tags": ["#MNIST", "#dataset"],
                                    "description": "MNIST database",
                                    "shape": [60000, 1, 28, 28],
                                    "path": "/path/to/MNIST",
                                    "dataset_id": "dataset_1234",
                                    "dtypes": []},
                              "2": {"name": "test",
                                    "data_type": "csv",
                                    "tags": ["some", "tags"],
                                    "description": "test",
                                    "shape": [1000, 2],
                                    "path": "/path/to/my/data",
                                    "dataset_id": "dataset_4567",
                                    "dtypes": ["float64", "int64"]}
                              }

        # creating a fake pytorch dataset:
        self.fake_dataset_shape = (12_345, 10, 20, 30)
        fake_data = torch.rand(self.fake_dataset_shape)
        fake_labels = torch.randint(0, 2, (self.fake_dataset_shape[0],))
        self.fake_dataset = TestDataManager.FakePytorchDataset(fake_data, fake_labels)


        # dummy_data for pandas dataframe stuff
        self.dummy_data = {'integers': [1, 2, 3, 4, 5, 6, 7, 8, 9, 0],
                           'floats': [1.1, 1.2, 1.3, 1.4, 1.5, 2.6, 2.7, 1.8, 2.9, 1.0],
                           'chars': ['a', 'b', 'c', 'd', 'e', 'f', 'g', 'h', 'i', 'j'],
                           'booleans': [True, False, True, False, True] * 2
                           }


    def tearDown(self):
        """
        after each test function
        """
        self.data_manager.db.close()
        os.remove(environ['DB_PATH'])


    @patch('tinydb.table.Table.clear_cache')
    def test_data_manager_01_search_by_id_non_existing_dataset_id(self,
                                                                  tinydb_cache_patch,):
        """
        Test `search_by_id` method with a non existing id
        """
        tinydb_cache_patch.return_value = None
        # action (should retrun an empty array)
        res = self.data_manager.search_by_id('dataset_id_1234')
        self.assertEqual(res, [])


    @patch('tinydb.queries.Query.all')
    @patch('tinydb.table.Table.search')
    @patch('tinydb.table.Table.clear_cache')
    def test_data_manager_02_search_by_id(self,
                                          tinydb_cache_patch,
                                          tinydb_search_patch,
                                          queries_all_patch):
        """
        Simulates a query with a correct dataset id by patching Query and
        Table.search object/methods
        """
        # arguments
        search_results = [{'dataset_id': 'datset_id_1234'}]
        dataset_id = 'dataset_id_1234'
        # patches
        tinydb_cache_patch.return_value = None
        tinydb_search_patch.return_value = search_results

        # action
        res = self.data_manager.search_by_id(dataset_id)

        # checks
        self.assertEqual(search_results, res)
        queries_all_patch.assert_called_once_with(dataset_id)
        tinydb_search_patch.assert_called_once()


    def test_data_manager_03_search_by_tags(self):
        """
        tests `search_by_tags` method with non existing tags
        """
        res = self.data_manager.search_by_tags('dataset_id_1234')
        # method `search_by_tags` should return an empty list
        self.assertEqual(res, [])


    @patch('tinydb.queries.Query.all')
    @patch('tinydb.table.Table.search')
    @patch('tinydb.table.Table.clear_cache')
    def test_data_manager_04_search_by_tags(self,
                                            tinydb_cache_patch,
                                            tinydb_search_patch,
                                            queries_all_patch
                                            ):
        """
        Simulates a query with correct dataset tags by patching Query and
        Table.search object/methods
        """
        # arguments
        search_results = [{'dataset_id': 'datset_id_1234'}]
        dataset_tags = ['some', 'tags']

        # patches
        tinydb_cache_patch.return_value = None
        tinydb_search_patch.return_value = search_results

        # action
        res = self.data_manager.search_by_tags(dataset_tags)

        # checks
        self.assertEqual(search_results, res)
        queries_all_patch.assert_called_once_with(dataset_tags)
        tinydb_search_patch.assert_called_once()


    def test_data_manager_05_read_csv_with_header(self):
        """
        Tests if `read_csv` method is able to identify and parse
        the csv file 'tata-header.csv' (containing a header)
        """
        # action
        res = self.data_manager.read_csv(
            os.path.join(self.testdir,
                         "csv",
                         "tata-header.csv"
                         )
        )
        # checks if the file has been correctly parsed
        self.assertIsInstance(res, pd.DataFrame)
        self.assertListEqual(list(res.columns), ['Titi', 'Tata', 'Toto'])


    def test_data_manager_06_red_csv_without_header(self):
        """
        Tests if `read_csv` method is able to identify and parse
        the csv file 'titi-normal.csv' (which does not contain a headers)
        """
        # action
        res = self.data_manager.read_csv(os.path.join(self.testdir,
                                                      "csv",
                                                      "titi-normal.csv"
                                                      )
                                         )
        # checks if the file has been correctly parsed
        self.assertIsInstance(res, pd.DataFrame)
        # when there are no headers detected in csv file, pandas automatically
        # creates headers (integers from 0 to the number of columns)
        # in the assertion below, we are testing that headers will be
        # auomatically created and named [0,1,2,3]
        self.assertListEqual(list(res.columns), [0, 1, 2, 3])


    def test_data_manager_07_get_torch_dataset_shape(self):
        """
        Tests if method `get_torch_dataset_shape` works
        on a custom dataset
        """

        # action
        res = self.data_manager.get_torch_dataset_shape(self.fake_dataset)

        # checks
        self.assertListEqual(res, list(self.fake_dataset_shape))


    def test_data_manager_08_get_csv_data_types(self):
        """
        Tests `get_csv_data_type` (normal case scenario)
        """
        # creating argument for unittest
        fake_csv_dataframe = pd.DataFrame(self.dummy_data)

        # action
        data_types = self.data_manager.get_csv_data_types(fake_csv_dataframe)

        # checks
        self.assertListEqual(data_types, ['int64', 'float64', 'object', 'bool'])


    @patch('torchvision.transforms.ToTensor', spec=True)
    @patch('torchvision.datasets.MNIST')
    def test_data_manager_09_load_default_database_as_dataset(self,
                                                              dataset_mnist_patch,
                                                              torchvision_tensor_patch):
        """
        Tests if `load_default_dataset` is loading the default dataset and
        returns it (arg `as_dataset` set to True)
        """

        # defining patcher
        dataset_mnist_patch.return_value = self.fake_dataset

        # defining arguments
        database_name = 'MNIST'
        database_path = '/path/to/MNIST/dataset'
        # action
        # currently, only MNIST dataset is considered as the default dataset

        res_dataset = self.data_manager.load_default_database(database_name,
                                                              database_path,
                                                              as_dataset=True)
        # checks
        self.assertEqual(res_dataset, self.fake_dataset)
        # Below, we are not testing that MNIST patch has been calling
        # with the good argument for 'transform``
        dataset_mnist_patch.assett_called_once_with(root=database_path,
                                                    download=True,
                                                    transform=torchvision_tensor_patch)


    @patch('fedbiomed.node.data_manager.DataManager.get_torch_dataset_shape')
    @patch('torchvision.datasets.MNIST')
    def test_data_manager_10_load_default_database_as_dataset_false(self,
                                                                    dataset_mnist_patch,
                                                                    get_torch_dataset_shape_patch,
                                                                    ):
        """
        Tests if `load_default_dataset` is loading the default dataset and
        returns its shape (arg `as_dataset` set to False)
        """
        # patches
        dataset_mnist_patch.return_value = self.fake_dataset
        get_torch_dataset_shape_patch.return_value = self.fake_dataset_shape
        # defining arguments
        database_name = 'MNIST'
        database_path = '/path/to/MNIST/dataset'

        # action
        res_dataset = self.data_manager.load_default_database(database_name,
                                                              database_path,
                                                              as_dataset=False)
        # checks
        # we are using `mock.ANY` because we cannot get the object
        # 'torchivison.transform.ToTensor' used
        dataset_mnist_patch.assert_called_once_with(root=database_path,
                                                    download=True,
                                                    transform=mock.ANY)

        get_torch_dataset_shape_patch.assert_called_once_with(self.fake_dataset)
        # check that correct dataset shape has been computed
        self.assertEqual(res_dataset, self.fake_dataset_shape)


    def test_data_manager_11_load_default_database_exception(self):
        """
        Tests if exception `NotImplemntedError` is triggered
        when passing an unknown dataset
        """
        with self.assertRaises(NotImplementedError):
            # action: we are here passing an unknown dataset
            # we are checking method is raising NotImplementedError
            self.data_manager.load_default_database('my_default_dataset',
                                                    '/path/to/my/default/dataset')


    @patch('torchvision.datasets.ImageFolder')
    def test_data_manager_12_load_images_dataset_as_dataset_true(self, imgfolder_patch):
        """
        Tests case where one is loading image dataset with argument
        `as_dataset` is set to True
        """

        # defining patcher
        imgfolder_patch.return_value = self.fake_dataset

        # arguments
        database_path = '/path/to/MNIST/dataset'

        # action
        dataset = self.data_manager.load_images_dataset(database_path, as_dataset=True)

        # checks
        self.assertEqual(dataset, self.fake_dataset)
        imgfolder_patch.assert_called_once_with(database_path,
                                                transform=mock.ANY)


    def test_data_manager_13_load_images_dataset_as_dataset_false(self):
        """
        Tests case where one is loading image dataset with argument
        `as_dataset` is set to False
        """
        # arguments
        dataset_path = os.path.join(self.testdir,
                                    "images")

        # action
        res_dataset_shape = self.data_manager.load_images_dataset(dataset_path,
                                                                  as_dataset=False)

        # checks
        self.assertListEqual(res_dataset_shape, [5, 3, 30, 60])


    @patch('fedbiomed.node.data_manager.DataManager.read_csv')
    def test_data_manager_14_load_csv_dataset(self, read_csv_patch):
        """
        Tests `load_csv_method` (normal case scenario)
        """

        # patchers
        dummy_data = pd.DataFrame(self.dummy_data)
        read_csv_patch.return_value = dummy_data

        # arguments
        database_path = '/path/to/MNIST/dataset'

        # action
        data = self.data_manager.load_csv_dataset(database_path)

        # checks
        read_csv_patch.assert_called_once_with(database_path)
        # if below assertion `np.testing.assert_array_equal` is True,
        # it will return None, otherwise, if False, triggers an error
        self.assertIsNone(np.testing.assert_array_equal(data.values,
                                                        dummy_data.values))


    @patch('tinydb.table.Table.insert')
    @patch('fedbiomed.node.data_manager.DataManager.load_default_database')
    @patch('os.path.isdir')
    def test_data_manager_15_add_database_default_dataset(self,
                                                          os_listdir_patch,
                                                          datamanager_load_default_dataset_patch,
                                                          insert_table_patch):
        """
        Tests `add_database` method,  where one is submitting a default dataset
        """
        # unit test parameters
        fake_dataset_shape = copy.deepcopy(self.fake_dataset_shape)
        fake_dataset_shape = list(fake_dataset_shape)
        fake_dataset_path = '/path/to/some/dataset'
        fake_dataset_id = 'dataset_id_12234'
        fake_dataset_name = 'test'

        # patchers
        os_listdir_patch.return_value = True
        datamanager_load_default_dataset_patch.return_value = fake_dataset_shape
        insert_table_patch.return_value = None

        # action
        dataset_id = self.data_manager.add_database(name=fake_dataset_name,
                                                    data_type='default',
                                                    tags=['unit', 'test'],
                                                    description='some description',
                                                    path= fake_dataset_path,
                                                    dataset_id=fake_dataset_id
                                                    )
        # checks
        self.assertEqual(dataset_id, fake_dataset_id)
        datamanager_load_default_dataset_patch.assert_called_once_with(fake_dataset_name,
                                                                       fake_dataset_path)


    def test_data_manager_16_add_database_real_csv_examples_based(self):
        """
        Test add_database method for loading real csv datasets
        """

        fake_dataset_id = 'dataset_id_1232345'
        # Load data with header example
        dataset_id = self.data_manager.add_database(name='test',
                                                    tags=['titi'],
                                                    data_type='csv',
                                                    description='description',
                                                    path=os.path.join(self.testdir,
                                                                      "csv",
                                                                      "tata-header.csv"
                                                                      ),
                                                    dataset_id=fake_dataset_id
                                                    )

        self.assertEqual(dataset_id, fake_dataset_id)
        # Should raise error due to same tag
        with self.assertRaises(Exception):
            self.data_manager.add_database(name='test',
                                           tags=['titi'],
                                           data_type='csv',
                                           description='description',
                                           path=os.path.join(self.testdir,
                                                             "csv",
                                                             "tata-header.csv"
                                                             )
                                           )

        # Load data with normal different types
        self.data_manager.add_database(name='test',
                                       tags=['tata'],
                                       data_type='csv',
                                       description='description',
                                       path=os.path.join( self.testdir,
                                                          "csv",
                                                          "titi-normal.csv"
                                                          )
                                       )

        # Should raise error due to broken csv
        with self.assertRaises(Exception):
            self.data_manager.add_database(name='test',
                                           tags=['tutu'],
                                           data_type='csv',
                                           description='description',
                                           path=os.path.join(self.testdir,
                                                             "csv",
                                                             "toto-error.csv"
                                                             )
                                           )

        # should raise n error because it is not a csv file (but data_format has been
        # passed as a 'csv' file)
        with self.assertRaises(AssertionError):
            dataset_id = self.data_manager.add_database(name='test',
                                                        tags=['titi'],
                                                        data_type='csv',
                                                        description='description',
                                                        path=os.path.join(self.testdir,
                                                                          "images"
                                                                          )
                                                        )


    def test_data_manager_17_add_database_wrong_datatype(self):
        """
        Tests if NotImplementedError is raised when specifying
        an unknown data type in add_database method
        """
        with self.assertRaises(NotImplementedError):
            self.data_manager.add_database(name='test',
                                           data_type='unknwon format',
                                           tags=['test'],
                                           description='this is a test',
                                           path='/a/path/to/some/data')


    @patch('uuid.uuid4')
    def test_data_manager_18_add_database_real_images_example_based(self, uuid_patch):

        """
        Test data_manager method for loading real images datasets
        """
        # patchers:
        uuid_patch.return_value = FakeUuid()

        # Load data with header example
        dataset_id = self.data_manager.add_database(name='test',
                                                    tags=['titi'],
                                                    data_type='images',
                                                    description='description',
                                                    path=os.path.join(self.testdir,
                                                                      "images"
                                                                      )
                                                    )
        # check if dataset_id is correct when none is passed as argument
        self.assertEqual('dataset_' + str(FakeUuid.VALUE), dataset_id)

        # Should raise error due to same tag
        with self.assertRaises(Exception):
            self.data_manager.add_database(name='test',
                                           tags=['titi'],
                                           data_type='images',
                                           description='description',
                                           path=os.path.join(self.testdir,
                                                             "images"
                                                             )
                                           )

        # should raise error because a csv dataset is loaded as image

        with self.assertRaises(AssertionError):
            self.data_manager.add_database(name='test',
                                           tags=['titi'],
                                           data_type='images',
                                           description='description',
                                           path=os.path.join(self.testdir,
                                                             "csv",
                                                             "tata-header.csv"
                                                             ),
                                           )


    @patch('tinydb.table.Table.remove')
    @patch('fedbiomed.node.data_manager.DataManager.search_by_tags')
    def test_data_manager_19_remove_database(self,
                                             search_by_tags_patch,
                                             db_remove_patch):
        """
        Tests `remove_database` method by simulating the removal of a database
        through its tags
        """
        # arguments
        doc1 = MagicMock(doc_id=1)  # adding the attribute `doc_id` to doc
        # (usually, datasets are added with an integer from 1 to the number of datasets
        # contained in the database)

        dataset_tags = ['some', 'tags']
        search_result = [doc1]


        # side effect functions

        def db_remove_side_effect(doc_ids: List[int]):
            """
            Removes from `fake_database` global variable (that
            mimics a real database) entries listed in doc_ids
            Args:
            doc_ids (List[int]): list of doc ids
            """
            for doc_id in doc_ids:
                self.fake_database.pop(str(doc_id))

        # patchers
        search_by_tags_patch.return_value = search_result
        db_remove_patch.side_effect = db_remove_side_effect

        # action
        self.data_manager.remove_database(dataset_tags)

        # checks
        search_by_tags_patch.assert_called_once_with(dataset_tags)
        db_remove_patch.assert_called_once_with(doc_ids=[1])
        self.assertFalse(self.fake_database.get('1', False))


    @patch('tinydb.table.Table.update')
    @patch('tinydb.queries.Query.all')
    def test_data_manager_20_modify_database_info(self,
                                                  query_all_patch,
                                                  tinydb_update_patch):
        """
        Tests modify_database_info (normal case scenario),
        where one replaces an existing dataset by another one
        """
        # defining a fake database
        fake_database = copy.deepcopy(self.fake_database)


        # side effect function
        def tinydb_update_side_effect(new_dataset: dict, existing_dataset: List[int]):
            """
            side effect function that mimics the update of the database
            `fake_database`

            Args:
                new_dataset (dict): the new dataset to update
                existing_dataset (List[int]): unused, but should
                be a list of doc ids that corresponds to the output
                `Query.tags.all(tags)` dataset query.
            """
            fake_database['2'] = new_dataset

        new_dataset = {"name": "anther_test",
                       "data_type": "csv",
                       "tags": [ "other_tags"],
                       "description": "another_description",
                       "shape": [2000, 2],
                       "path": "/path/to/my/other/data",
                       "dataset_id": "dataset_9876",
                       "dtypes": ["int64", "float64"]}

        tags = ['some', 'tags']
        query_all_patch.return_value = [fake_database.get('2')]
        tinydb_update_patch.side_effect = tinydb_update_side_effect

        # action
        self.data_manager.modify_database_info(tags, new_dataset)

        # checks
        # check that correct calls are made
        query_all_patch.assert_called_once_with(tags)
        tinydb_update_patch.assert_called_once_with(new_dataset,
                                                    [self.fake_database.get('2')])
        # check database status after updating
        # first entry in database should be left unchanged ...
        self.assertEqual(fake_database.get('1'), self.fake_database.get('1'))
        # ... whereas second entry should be updated with variable `new_dataset`
        self.assertNotEqual(fake_database.get('2'), self.fake_database.get('2'))
        self.assertEqual(fake_database.get('2'), new_dataset)


    @patch('tinydb.table.Table.all')
    @patch('tinydb.table.Table.clear_cache')
    def test_data_manager_21_list_my_data(self,
                                          clear_cache_patch,
                                          query_all_patch):
        """
        Checks `list_my_data` method in the normal case scenario
        """
        # arguments
        # `table_all_query` mimics the result of a
        # query `Table.all`
        table_all_query = [{"name": "MNIST",
                            "data_type": "default",
                            "tags": ["#MNIST", "#dataset"],
                            "description": "MNIST database",
                            "shape": [60000, 1, 28, 28],
                            "path": "/path/to/MNIST",
                            "dataset_id": "dataset_1234",
                            "dtypes": []},
                           {"name": "test",
                            "data_type": "csv",
                            "tags": ["some", "tags"],
                            "description": "test",
                            "shape": [1000, 2],
                            "path": "/path/to/my/data",
                            "dataset_id": "dataset_4567",
                            "dtypes": ["float64", "int64"]}
                           ]

        # patchers
        clear_cache_patch.return_value = None
        query_all_patch.return_value = table_all_query

        # action
        all_data = self.data_manager.list_my_data(True)

        # checks
        query_all_patch.assert_called_once()
        clear_cache_patch.assert_called_once()
        # check that none of the database contained on the node
        # doesnot contain `dtype`entry
        self.assertNotIn('dtypes', all_data[0].keys())
        self.assertNotIn('dtypes', all_data[1].keys())


    @patch('fedbiomed.node.data_manager.DataManager.load_default_database')
    def test_data_manager_22_load_as_dataloader_default(self,
                                                        load_default_database_patch):
        """
        Tests `load_as_dataloader` method where  the input
        dataset is the default dataset
        """
        # arguments

        # first entry in fake dataset is a MNIST default dataset
        fake_default_dataset = self.fake_database['1']

        # patchers
        load_default_database_patch.return_value = fake_default_dataset

        # action
        res = self.data_manager.load_as_dataloader(fake_default_dataset)

        # checks
        load_default_database_patch.assert_called_once_with(
            name=fake_default_dataset.get('name'),
            path=fake_default_dataset.get('path'),
            as_dataset=True
        )
        self.assertEqual(res['name'], fake_default_dataset['name'])
        self.assertEqual(res['dtypes'], fake_default_dataset['dtypes'])
        self.assertEqual(res['tags'], fake_default_dataset['tags'])
        self.assertEqual(res['path'], fake_default_dataset['path'])


    @patch('fedbiomed.node.data_manager.DataManager.load_images_dataset')
    def test_data_manager_23_load_as_dataloader_images(self, load_images_dataset_patch):
        """
        Tests `load_as_dataloader` method where  the input
        dataset is a images dataset
        """
        # arguments

        fake_dataset  = {"name": "test",
                         "data_type": "images",
                         "tags": ["some", "tags"],
                         "description": "test",
                         "shape": [1000, 2],
                         "path": "/path/to/my/data",
                         "dataset_id": "dataset_4567"}

        # patchers
        load_images_dataset_patch.return_value = self.fake_dataset

        # action
        res = self.data_manager.load_as_dataloader(fake_dataset)

        # checks
        load_images_dataset_patch.assert_called_once_with(folder_path=fake_dataset['path'],
                                                          as_dataset=True)
        self.assertEqual(len(res), self.fake_dataset_shape[0])
        self.assertIsInstance(res, Dataset)


    @patch('fedbiomed.node.data_manager.DataManager.read_csv')
    @patch('os.path.isfile')
    @patch('fedbiomed.node.data_manager.DataManager.search_by_tags')
    def test_data_manager_24_load_data_file(self,
                                            search_by_tags_patch,
                                            os_isfile_patch,
                                            read_csv_patch
                                            ):
        """
        Tests `load_data` method where a file is loaded (either a pandas
        dataframe, numpy array, or torch tensor)
        """
        # arguments
        tags = ['some', 'tags']
        search_by_tags_query = {'dataset_id': 'datset_id_1234',
                                'path': 'path/to/my/dataset',
                                'data_type': 'csv'}
        # arguments: generating random data for third test
        pandas_dataset_test_3 = pd.DataFrame(np.random.rand(100, 10))

        # patchers
        search_by_tags_patch.return_value = [search_by_tags_query]
        os_isfile_patch.return_value = True
        pandas_dataset = pd.DataFrame(self.dummy_data)
        read_csv_patch.return_value = pandas_dataset

        # action: first test with mode = 'pandas'
        pandas_df = self.data_manager.load_data(tags, mode = 'pandas')

        # first test checks
        search_by_tags_patch.assert_called_once_with(tags)
        # nota: `np.testing.assert_array_equal` returns None when
        # test passed
        self.assertIsNone(
            np.testing.assert_array_equal(pandas_df.values, pandas_dataset.values)
        )

        # resetting Mocks for second test
        search_by_tags_patch.reset_mock()
        search_by_tags_patch.return_value = [search_by_tags_query]
        read_csv_patch.return_value = pandas_dataset.drop(columns='chars')
        # action: second test with mode = 'numpy'
        np_array = self.data_manager.load_data(tags, mode = 'numpy')

        # second test checks
        search_by_tags_patch.assert_called_once_with(tags)
        self.assertIsNone(
            np.testing.assert_array_equal(np_array,
                                          pandas_dataset.drop(columns='chars').values)
        )

        # resetting Mocks for third test
        search_by_tags_patch.reset_mock()
        search_by_tags_patch.return_value = [search_by_tags_query]
        read_csv_patch.return_value = pd.DataFrame(pandas_dataset_test_3)
        # action: third test with mode = 'torch_tensor'
        torch_tensor = self.data_manager.load_data(tags, mode = 'torch_tensor')

        # third test checks
        search_by_tags_patch.assert_called_once_with(tags)
        self.assertIsNone(
            np.testing.assert_array_equal(torch_tensor,
                                          pandas_dataset_test_3.values)
        )


    @patch('fedbiomed.node.data_manager.DataManager.load_as_dataloader')
    @patch('os.path.isdir')
    @patch('os.path.isfile')
    @patch('fedbiomed.node.data_manager.DataManager.search_by_tags')
    def test_data_manager_25_load_data_folder(self,
                                              search_by_tags_patch,
                                              os_isfile_patch,
                                              os_isdir_patch,
                                              load_as_dataloader_patch):
        """
        Tests `load_data` method, in the cae where a folder is loaded
        """
        # arguments
        tags = ['some', 'tags']
        search_by_tags_query = {'dataset_id': 'datset_id_1234',
                                'path': 'path/to/my/folder',
                                'data_type': 'images'}
        # patches
        search_by_tags_patch.return_value = [search_by_tags_query]
        # mimicking behaviour where a folder has been found through search query
        os_isfile_patch.return_value = False
        os_isdir_patch.return_value = True

        load_as_dataloader_patch.return_value = self.fake_dataset

        # action: Test 1, loading with argument 'mode' = 'torch_dataset'
        torch_dataset = self.data_manager.load_data(tags, mode= 'torcH_dataset')

        # checks
        search_by_tags_patch.assert_called_once_with(tags)
        load_as_dataloader_patch.assert_called_once_with(search_by_tags_query)
        self.assertIsInstance(torch_dataset, Dataset)
        self.assertEqual(len(torch_dataset), self.fake_dataset_shape[0])

        # In this last part of the test, we are going to check if exceptions
        # (for the other modes) are raised
        with self.assertRaises(NotImplementedError):
            self.data_manager.load_data(tags, mode='torch_tensor')
        with self.assertRaises(NotImplementedError):
            self.data_manager.load_data(tags, mode='numpy')
        with self.assertRaises(NotImplementedError):
            self.data_manager.load_data(tags, mode='pandas')


    def test_data_manager_26_load_data_exception(self):
        """
        Tests if an exception is raised when passing an
        unknown mode to `load_data` method
        """
        # arguments
        tags = ['some', 'tags']

        # action and check
        with self.assertRaises(NotImplementedError):
            self.data_manager.load_data(tags, mode='unknown_mode')


if __name__ == '__main__':  # pragma: no cover
    unittest.main()<|MERGE_RESOLUTION|>--- conflicted
+++ resolved
@@ -1,41 +1,14 @@
-<<<<<<< HEAD
-# Managing NODE, RESEARCHER environ mock before running tests
-
-from testsupport.delete_environ import delete_environ
-# Detele environ. It is necessary to rebuild environ for required component
-delete_environ()
-import testsupport.mock_common_environ
-# Import environ for node since test will be runing for node component
-from fedbiomed.node.environ    import environ
-
-from fedbiomed.node.data_manager import DataManager
-=======
 import copy
 import inspect
 import numpy as np
 import os
 import pandas as pd
 from typing import List
->>>>>>> d09fd86b
 import unittest
 from unittest import mock
 from unittest.mock import MagicMock, patch
-<<<<<<< HEAD
-from unittest import mock
-import os
-import copy
-from typing import List
-
-import numpy as np
-import pandas as pd
-import inspect
-
-=======
-
->>>>>>> d09fd86b
 import torch
 from torch.utils.data import Dataset
-
 
 
 import testsupport.mock_node_environ
