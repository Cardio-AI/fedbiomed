--- conflicted
+++ resolved
@@ -1333,17 +1333,12 @@
                                                  training_replies=mock_job_training_replies(),
                                                  node_ids=node_ids,
                                                  n_updates=num_updates,
-<<<<<<< HEAD
                                                  n_round=0,
                                                  secure_aggregation=False,
                                                  secagg_random=unittest.mock.ANY,
                                                  encryption_factors={'node-1': None, 'node-2': None}
                                                  )
         
-=======
-                                                 n_round=0,)
-
->>>>>>> e5f97008
         # repeat experiment but with a wrong sample_size
 
         node_sample_size = [10, None]
@@ -1845,21 +1840,6 @@
         final_secagg_biprime = {'biprime1': 'ANOTHER VALUE', 'bip': 'rhyme', 'parties': ['three', 'four'], 'job_id': 'A JOB2 ID',
                                 'class': 'FakeSecaggBiprimeContext', 'module': self.__module__}
 
-<<<<<<< HEAD
-        
-        # def side_create_object(args, **kwargs):
-        #     return args
-
-        # patch_create_object.side_effect = side_create_object
-
-        class FakeModelInstance:
-            def load(self, aggreg, update_model):
-                return model_params
-
-        patch_training_plan.return_value = FakeModelInstance()
-
-=======
->>>>>>> e5f97008
         # could not have it working with a decorator or by patching the whole class
         # (we are in a special case : constructor of
         # an object instantiated from the `cls` of a class function)
@@ -1961,16 +1941,8 @@
         self.assertDictEqual(agg_p, expected_agg_params, '_save_aggregated_params result is not as expected')
 
 
-<<<<<<< HEAD
-    def test_experiment_31_static_load_aggregated_params(self):
-        """ Testing static method for loading aggregated params of Experiment"""
-
-        def load_func(x, update_model):
-            return False
-=======
     def test_experiment_34_static_load_aggregated_params(self):
         """Testing static method for loading aggregated params of Experiment"""
->>>>>>> e5f97008
 
         # Test invalid type of aggregated params (should be dict)
         with self.assertRaises(SystemExit):
