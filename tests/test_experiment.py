"""Unit tests for 'fedbiomed.researcher.experiment.Experiment'."""

import inspect
import json
import os
import sys
import shutil
import unittest
from typing import Dict
from unittest.mock import MagicMock, PropertyMock, patch

#############################################################
# Import ResearcherTestCase before importing any FedBioMed Module
from testsupport.base_case import ResearcherTestCase
#############################################################

import testsupport.fake_researcher_environ  ## noqa (remove flake8 false warning)
from testsupport.fake_dataset import FederatedDataSetMock
from testsupport.fake_experiment import ExperimentMock
from testsupport.fake_training_plan import FakeModel
from testsupport.base_fake_training_plan import BaseFakeTrainingPlan
from testsupport.fake_researcher_secagg import (
    FAKE_CONTEXT_VALUE, FakeSecaggServkeyContext, FakeSecaggBiprimeContext
)

from fedbiomed.common.training_args import TrainingArgs
from fedbiomed.common.training_plans import BaseTrainingPlan
from fedbiomed.common.exceptions import FedbiomedSilentTerminationError

import fedbiomed.researcher.experiment
from fedbiomed.researcher.aggregators.fedavg import FedAverage
from fedbiomed.researcher.aggregators.aggregator import Aggregator
from fedbiomed.researcher.aggregators.scaffold import Scaffold
from fedbiomed.researcher.datasets import FederatedDataSet
from fedbiomed.researcher.environ import environ
from fedbiomed.researcher.experiment import Experiment
from fedbiomed.researcher.job import Job
from fedbiomed.researcher.monitor import Monitor
<<<<<<< HEAD
from fedbiomed.researcher.secure_aggregation import SecureAggregation
=======
from fedbiomed.researcher.responses import Responses
from fedbiomed.researcher.secagg import SecaggBiprimeContext, SecaggContext, SecaggServkeyContext
>>>>>>> c31c3d69
from fedbiomed.researcher.strategies.strategy import Strategy
from fedbiomed.researcher.strategies.default_strategy import DefaultStrategy

from fedbiomed.common.utils import get_method_spec

class FakeAggregator(Aggregator):
    aggregator_name: str = 'dummy-aggregator'


class FakeStrategy(Strategy):
    pass


class TestExperiment(ResearcherTestCase):
    """ Test for Experiment class """

    # For testing training_plan setter of Experiment
    class FakeModelTorch(BaseFakeTrainingPlan):
        """ Should inherit TorchTrainingPlan to pass the condition
            `issubclass` of `TorchTrainingPlan`
        """

        def init_model(self, args):
            pass

        pass

    @staticmethod
    def create_fake_training_plan_file(name: str):
        """ Class method saving codes of FakeModel

        Args:
            name (str): Name of the model file that will be created
        """

        tmp_dir = os.path.join(environ['TMP_DIR'], 'tmp_models')
        tmp_dir_model = os.path.join(tmp_dir, name)
        if not os.path.isdir(tmp_dir):
            os.mkdir(tmp_dir)

        content = "from typing import Dict, Any, List\n"
        content += "import time\n"
        content += inspect.getsource(FakeModel)
        file = open(tmp_dir_model, "w")
        file.write(content)
        file.close()

        return tmp_dir_model

    @classmethod
    def setUpClass(cls) -> None:

        super().setUpClass()

        # Create FakeAggregator that does not have subclass
        class FakeAggregator:
            pass

        # Create FakeStrategy does not have subclass
        class FakeStrategy:
            pass

        cls.fake_strategy = FakeStrategy
        cls.fake_aggregator = FakeAggregator

    def setUp(self):

        try:
            # clean up existing experiments
            shutil.rmtree(environ['EXPERIMENTS_DIR'])

        except FileNotFoundError:
            pass

        # folder name for experimentation in EXPERIMENT_DIR
        self.experimentation_folder = 'Experiment_101'
        self.experimentation_folder_path = \
            os.path.join(environ['EXPERIMENTS_DIR'], self.experimentation_folder)
        os.makedirs(self.experimentation_folder_path)

        # Define patchers
        # Patchers that are not required be modified during the tests
        self.patchers = [
            patch('fedbiomed.researcher.datasets.FederatedDataSet',
                  FederatedDataSetMock),
            patch('fedbiomed.researcher.aggregators.aggregator.Aggregator.__init__',
                  return_value=None),
        ]

        self.monitor_mock = MagicMock(return_value=None)
        self.monitor_mock.on_message_handler = MagicMock()
        self.monitor_mock.close_writer = MagicMock()

        # Patchers that required be modified during the tests
        self.patcher_monitor_init = patch('fedbiomed.researcher.monitor.Monitor', MagicMock(return_value=None))
        self.patcher_monitor_on_message_handler = patch('fedbiomed.researcher.monitor.Monitor.on_message_handler',
                                                        MagicMock(return_value=None))
        self.patcher_monitor_close_writer = patch('fedbiomed.researcher.monitor.Monitor.close_writer',
                                                  MagicMock(return_value=None))
        self.patcher_cr_folder = patch('fedbiomed.researcher.experiment.create_exp_folder',
                                       return_value=self.experimentation_folder)
        self.patcher_job = patch('fedbiomed.researcher.job.Job.__init__', MagicMock(return_value=None))
        self.patcher_logger_info = patch('fedbiomed.common.logger.logger.info', MagicMock(return_value=None))
        self.patcher_logger_error = patch('fedbiomed.common.logger.logger.error', MagicMock(return_value=None))
        self.patcher_logger_critical = patch('fedbiomed.common.logger.logger.critical', MagicMock(return_value=None))
        self.patcher_logger_debug = patch('fedbiomed.common.logger.logger.debug', MagicMock(return_value=None))
        self.patcher_logger_warning = patch('fedbiomed.common.logger.logger.warning', MagicMock(return_value=None))
        self.patcher_request_init = patch('fedbiomed.researcher.requests.Requests.__init__',
                                          MagicMock(return_value=None))
        self.patcher_request_search = patch('fedbiomed.researcher.requests.Requests.search', MagicMock(return_value={}))

        for patcher in self.patchers:
            patcher.start()

        # Define mocks from patchers

        self.mock_monitor_init = self.patcher_monitor_init.start()
        self.mock_monitor_on_message = self.patcher_monitor_on_message_handler.start()
        self.mock_monitor_close_writer = self.patcher_monitor_close_writer.start()
        self.mock_create_folder = self.patcher_cr_folder.start()
        self.mock_logger_info = self.patcher_logger_info.start()
        self.mock_logger_error = self.patcher_logger_error.start()
        self.mock_logger_critical = self.patcher_logger_critical.start()
        self.mock_logger_debug = self.patcher_logger_debug.start()
        self.mock_logger_warning = self.patcher_logger_warning.start()
        self.mock_job = self.patcher_job.start()
        self.mock_request_init = self.patcher_request_init.start()
        self.mock_request_search = self.patcher_request_search.start()

        self.round_limit = 4
        self.tags = ['some_tag', 'more_tag']
        self.nodes = ['node-1', 'node-2']

        # useful for all tests, except load_breakpoint
        self.test_exp = Experiment(
            nodes=['node-1', 'node-2'],
            tags=self.tags,
            round_limit=self.round_limit,
            tensorboard=True,
            save_breakpoints=True)

    def tearDown(self) -> None:

        # Stop patchers patched in array
        for patcher in self.patchers:
            patcher.stop()

        # Stop patchers
        self.patcher_cr_folder.stop()
        self.patcher_job.stop()
        self.patcher_logger_info.stop()
        self.patcher_logger_error.stop()
        self.patcher_logger_critical.stop()
        self.patcher_request_init.stop()
        self.patcher_request_search.stop()
        self.patcher_logger_debug.stop()
        self.patcher_logger_warning.stop()
        self.patcher_monitor_init.stop()
        self.patcher_monitor_on_message_handler.stop()
        self.patcher_monitor_close_writer.stop()

        if environ['EXPERIMENTS_DIR'] in sys.path:
            sys.path.remove(environ['EXPERIMENTS_DIR'])

        try:
            shutil.rmtree(environ['EXPERIMENTS_DIR'])
            # clean up existing experiments
        except FileNotFoundError:
            pass

        # Remove if there is dummy model file
        tmp_dir = os.path.join(environ['TMP_DIR'], 'tmp_models')
        if os.path.isdir(tmp_dir):
            shutil.rmtree(tmp_dir)

    def assertSubDictInDict(self, sub_dict: Dict, dict: Dict, msg: str = ''):
        ok_array = [False] * len(sub_dict)
        for i, (s_key, s_val) in enumerate(sub_dict.items()):
            for key, val in dict.items():
                if s_key == key and val == s_val:
                    ok_array[i] = True
        assert all(ok_array), msg + f'{sub_dict} is not in {dict}'

    def test_experiment_01_getters(self):
        """ Testings getters of Experiment class """

        # Tags should be ['some_tag', 'more_tag'] that comes from setUp
        tags = self.test_exp.tags()
        self.assertListEqual(tags, self.tags, 'Can not get tags from Experiment properly')

        # Test getter for nodes
        nodes = self.test_exp.nodes()
        self.assertListEqual(nodes, self.nodes, 'Can not get nodes from Experiment properly')

        # Test getter for training_data
        fds = self.test_exp.training_data()
        self.assertIsInstance(fds, FederatedDataSet, 'The getter `.training_data` does not return '
                                                     'proper FederatedDataset instance')

        # Test getter for aggregator
        aggregator = self.test_exp.aggregator()
        self.assertIsInstance(aggregator, FedAverage, 'The getter `.aggregator()` does not return proper '
                                                      'FedAverage instance')
        self.assertIsInstance(aggregator, Aggregator, 'The getter `.aggregator()` does not return proper '
                                                      'Aggregator instance')

        # Test getter for strategy
        strategy = self.test_exp.strategy()
        self.assertIsInstance(strategy, Strategy, 'The getter `.strategy()` does not return proper '
                                                  'Strategy instance')
        self.assertIsInstance(strategy, DefaultStrategy, 'The getter `.strategy()` does not return proper '
                                                         'DefaultStrategy instance')

        # Test getter round_limit
        round_limit = self.test_exp.round_limit()
        self.assertEqual(round_limit, self.round_limit, 'Getter for round_limit did not return correct round'
                                                        'limit.')

        # Test getter for round_current
        round_current = self.test_exp.round_current()
        self.assertEqual(round_current, 0, 'Getter for round_current did not return correct round')

        # Test getter for experimentation_folder
        exp_folder = self.test_exp.experimentation_folder()
        self.assertEqual(exp_folder, 'Experiment_101', 'Getter for experimentation folder did not return correct '
                                                       'folder name')

        # Test getter for experimentation folder
        expected_exp_path = os.path.join(environ['EXPERIMENTS_DIR'], exp_folder)
        exp_path = self.test_exp.experimentation_path()
        self.assertEqual(exp_path, expected_exp_path, 'Getter for experimentation folder did not return expected '
                                                      'experimentation path')

        # Test getter for training_plan
        training_plan = self.test_exp.training_plan_class()
        self.assertIsNone(training_plan, 'Getter for training_plan did not return expected training_plan')

        # Test getter for training_plan_path
        training_plan_path = self.test_exp.training_plan_path()
        self.assertIsNone(training_plan_path,
                          'Getter for training_plan_path did not return expected training_plan_path')

        # Test getter for model arguments
        model_args = self.test_exp.model_args()
        self.assertDictEqual(model_args, {}, 'Getter for model_args did not return expected value')

        # Test getter fpr Job instance
        job = self.test_exp.job()
        self.assertIsNone(job, 'Getter for Job did not return expected')

        # Test getter for save_breakpoints
        save_breakpoints = self.test_exp.save_breakpoints()
        self.assertTrue(save_breakpoints, 'Getter for save_breakpoints did not return expected value: True')

        # Test getter for monitor
        monitor = self.test_exp.monitor()
        self.assertIsInstance(monitor, Monitor, 'Getter for monitor did not return expected Monitor instance')

        # Test getter for aggregated params
        agg_params = self.test_exp.aggregated_params()
        self.assertDictEqual(agg_params, {}, 'Getter for aggregated_params did not return expected value: {}')

        # Test getter training_replies

        # Test when ._job is None
        training_replies = self.test_exp.training_replies()
        self.assertIsNone(training_replies, 'Getter for training_replies did not return expected value None')
        self.mock_logger_error.assert_called_once()

        # Test when ._job is not None
        tr_reply = {'node-1': True}
        type(self.mock_job).training_replies = PropertyMock(return_value=tr_reply)
        self.test_exp._job = self.mock_job
        training_replies = self.test_exp.training_replies()
        self.assertDictEqual(training_replies, tr_reply, 'Getter for training_replies did not return expected values')

        # Test getter for model instance

        # Test when ._job is None
        self.test_exp._job = None
        self.mock_logger_error.reset_mock()
        training_plan = self.test_exp.training_plan()
        self.assertIsNone(training_plan, 'Getter for .training_plan did not return expected value None')
        self.mock_logger_error.assert_called_once()

        # Test when ._job is not None
        fake_training_plan = FakeModel()
        type(self.mock_job).training_plan = PropertyMock(return_value=fake_training_plan)
        self.test_exp._job = self.mock_job
        training_plan = self.test_exp.training_plan()
        self.assertEqual(training_plan, fake_training_plan, 'Getter for training_plan did not return expected Model')

        # Test getters for testing arguments
        test_ratio = self.test_exp.test_ratio()
        self.assertEqual(test_ratio, 0, 'Getter for test ratio has returned unexpected value')

        test_metric = self.test_exp.test_metric()
        # Should be None since there is no metric has been set
        self.assertIsNone(test_metric, 'Getter for test metric has returned unexpected value')

        test_metric_arg = self.test_exp.test_metric_args()
        # Should be empty Dict since there is no metric has been set
        self.assertDictEqual(test_metric_arg, {}, 'Getter for test metric args has returned unexpected value')

        test = self.test_exp.test_on_global_updates()
        # Should be false
        self.assertEqual(test, False, 'Getter for test on global update args has returned unexpected value')

        test = self.test_exp.test_on_local_updates()
        # Should be false
        self.assertEqual(test, False, 'Getter for test on local updates has returned unexpected value')

        test = self.test_exp.secagg
        # Should be false
        self.assertIsInstance(test, SecureAggregation, 'Getter for secagg usage has returned unexpected value')

    def test_experiment_02_info(self):
        """Testing the method .info() of experiment class """
        self.test_exp.info()

        # Test info by completing missing parts for proper .run
        self.test_exp._fds = FederatedDataSetMock({'node-1': []})
        self.test_exp._job = self.mock_job
        self.test_exp._training_plan_is_defined = True
        self.test_exp.info()

    @patch('builtins.eval')
    @patch('builtins.print')
    def test_experiment_03_info_exception(self, mock_print, mock_eval):
        """Testing exceptions raise in info method of Experiment """

        mock_print.return_value(None)
        mock_eval.side_effect = Exception
        with self.assertRaises(SystemExit):
            self.test_exp.info()

<<<<<<< HEAD
    def test_experiment_03_set_tags(self):
=======

    def test_experiment_04_set_tags(self):
>>>>>>> c31c3d69
        """ Testing setter for _tags attribute of Experiment """

        # Test tags as List
        tags_expected = ['tags-1', 'tag-2']
        tags = self.test_exp.set_tags(tags_expected)
        self.assertListEqual(tags, tags_expected, 'Setter for tags can not set tags properly')

        # Test tags as String
        tags_expected = 'tag-1'
        tags = self.test_exp.set_tags(tags_expected)
        self.assertListEqual(tags, [tags_expected], 'Setter for tags can not set tags properly when tags argument is '
                                                    'in string type')

        # Test bad type of tags
        tags_expected = MagicMock(return_value=None)
        with self.assertRaises(SystemExit):
            tags = self.test_exp.set_tags(tags_expected)

        # Test bad types in tags array
        tags_expected = [{}, {}]
        with self.assertRaises(SystemExit):
            tags = self.test_exp.set_tags(tags_expected)

        # Test set tags as none
        tags_expected = None
        tags = self.test_exp.set_tags(tags_expected)
        self.assertEqual(tags, tags_expected, f'Expected tags should be None not {tags}')

<<<<<<< HEAD
    def test_experiment_04_set_nodes(self):
=======

    def test_experiment_05_set_nodes(self):
>>>>>>> c31c3d69

        # Test tags as List
        nodes_expected = ['node-1', 'node-2']
        nodes = self.test_exp.set_nodes(nodes_expected)
        self.assertListEqual(nodes, nodes_expected, 'Setter for nodes can not set nodes properly')

        # Test bad type of nodes
        nodes_expected = MagicMock(return_value=None)
        with self.assertRaises(SystemExit):
            nodes = self.test_exp.set_nodes(nodes_expected)

        # Test nodes as String (bad type)
        nodes_expected = 'tag-1'
        with self.assertRaises(SystemExit):
            nodes = self.test_exp.set_nodes(nodes_expected)

        # Test bad types in nodes array
        nodes_expected = [{}, {}]
        with self.assertRaises(SystemExit):
            nodes = self.test_exp.set_nodes(nodes_expected)

        # Test raising SilentTerminationError
        with patch.object(fedbiomed.researcher.experiment, 'is_ipython',
                          create=True) as m:
            m.return_value = True

            with self.assertRaises(FedbiomedSilentTerminationError):
                self.test_exp.set_nodes(nodes_expected)

            nodes_expected = 'tag-1'
            with self.assertRaises(FedbiomedSilentTerminationError):
                nodes = self.test_exp.set_nodes(nodes_expected)

        # Test set nodes as none
        nodes_expected = None
        nodes = self.test_exp.set_nodes(nodes_expected)
        self.assertEqual(nodes, nodes_expected, f'Expected nodes should be None not {nodes}')

<<<<<<< HEAD
    def test_experiment_04_set_training_data(self):
=======

    def test_experiment_06_set_training_data(self):
>>>>>>> c31c3d69
        """ Testing setter for ._fds attribute of Experiment """
        # Test by passing training data as None when there are tags already set
        td_expected = None
        training_data = self.test_exp.set_training_data(training_data=td_expected)
        self.assertIsNone(training_data, 'Setter for training_data did not set training data to None')

        # Test by passing training data as None and from_tags `True`
        td_expected = None
        training_data = self.test_exp.set_training_data(training_data=td_expected, from_tags=True)
        self.assertIsInstance(training_data, FederatedDataSet, 'Setter for training_data is not set properly')

        # Test by passing training data as Node when the tags is None
        td_expected = None
        _ = self.test_exp.set_tags(tags=None)
        training_data = self.test_exp.set_training_data(training_data=td_expected, from_tags=True)
        self.assertEqual(training_data, td_expected, 'Setter for training data is not set as expected: None')

        # Test by passing FederatedDataset object
        # Do not use mock otherwise it will raise a type error
        td_expected = FederatedDataSet({'node-1': [{'dataset_id': 'ids'}]})
        training_data = self.test_exp.set_training_data(training_data=td_expected)
        self.assertEqual(training_data, td_expected, 'Setter for training data did not set given FederatedDataset '
                                                     'object')

        # Test by passing dict
        td_expected = {'node-1': [{'dataset_id': 'ids', 'test_ratio': .0}]}
        training_data = self.test_exp.set_training_data(training_data=td_expected)
        self.assertEqual(training_data.data(), td_expected, 'Setter for training data did not set given '
                                                            'FederatedDataset object')

        # Test by passing invalid type of training_data
        td_expected = 12
        with self.assertRaises(SystemExit):
            self.test_exp.set_training_data(training_data=td_expected)

        # Test if the argument `from_tags` is not type of bool
        with self.assertRaises(SystemExit):
            self.test_exp.set_training_data(training_data=None, from_tags=td_expected)

        # Test when job is not None
        self.mock_logger_debug.reset_mock()
        td_expected = {'node-1': [{'dataset_id': 'ids', 'test_ratio': .0}]}
        self.test_exp._job = MagicMock()
        training_data = self.test_exp.set_training_data(training_data=td_expected)
        self.assertEqual(training_data.data(), td_expected, 'Setter for training data did not set given '
                                                            'FederatedDataset object')
        self.assertEqual(self.mock_logger_debug.call_count, 3, "Logger debug is called unexpected times")

        # Test when secagg is not None
        self.mock_logger_debug.reset_mock()
        td_expected = {'node-1': [{'dataset_id': 'ids', 'test_ratio': .0}]}
        self.test_exp._secagg_servkey = MagicMock()
        training_data = self.test_exp.set_training_data(training_data=td_expected)
        self.assertEqual(training_data.data(), td_expected, 'Setter for training data did not set given '
                                                            'FederatedDataset object')
        self.assertEqual(self.mock_logger_debug.call_count, 3, "Logger debug is called unexpected times")

    def test_experiment_07_set_aggregator(self):
        """Testing setter for aggregator attribute of Experiment class"""

        # Set aggregator with None
        aggregator = self.test_exp.set_aggregator(aggregator=None)
        self.assertIsInstance(aggregator, FedAverage, 'Setter for aggregator did not set proper FedAverage instance')

        # Set aggregator with a built object
        agg_expected = FedAverage()
        aggregator = self.test_exp.set_aggregator(aggregator=agg_expected)
        self.assertEqual(aggregator, agg_expected, 'Setter for aggregator did not set given aggregator object')

        # Set aggregator with an instance
        agg_expected = FedAverage
        aggregator = self.test_exp.set_aggregator(aggregator=agg_expected)
        self.assertIsInstance(aggregator, FedAverage, 'Setter for aggregator did not set given aggregator instance')

        # Set aggregator that does not inherits base Aggregator class
        agg_expected = TestExperiment.fake_aggregator
        with self.assertRaises(SystemExit):
            self.test_exp.set_aggregator(aggregator=agg_expected)

        # Set aggregator that does not have proper type
        agg_expected = 13
        with self.assertRaises(SystemExit):
            self.test_exp.set_aggregator(aggregator=agg_expected)

<<<<<<< HEAD
    def test_experiment_06_set_strategy(self):
=======

    def test_experiment_08_set_strategy(self):
>>>>>>> c31c3d69
        """Testing setter for node_selection_strategy attribute of Experiment class"""

        # Test by passing strategy as None
        strategy = self.test_exp.set_strategy(node_selection_strategy=None)
        self.assertIsInstance(strategy, DefaultStrategy, 'Setter for strategy did not set proper '
                                                         'DefaultStrategy instance')

        # Test when ._fds is None
        self.test_exp.set_tags(None)
        self.test_exp.set_training_data(None)
        strategy = self.test_exp.set_strategy(None)
        self.assertIsNone(strategy, 'Strategy is not Nano where it should be')

        # Back to normal
        self.test_exp.set_tags(['tag-1', 'tag-2'])
        self.test_exp.set_training_data(None, from_tags=True)

        # Test by passing Strategy instance
        strategy_expected = DefaultStrategy
        strategy = self.test_exp.set_strategy(node_selection_strategy=strategy_expected)
        self.assertIsInstance(strategy, DefaultStrategy, 'Setter for strategy did not set proper '
                                                         'DefaultStrategy instance')

        # Test by passing built Strategy object
        fds = FederatedDataSetMock({})
        strategy_expected = DefaultStrategy(fds)
        strategy = self.test_exp.set_strategy(node_selection_strategy=strategy_expected)
        self.assertEqual(strategy, strategy_expected, 'Setter for strategy did not set expected strategy object')

        # Set strategy that does not inherit base Strategy class
        strategy_expected = TestExperiment.fake_strategy
        with self.assertRaises(SystemExit):
            self.test_exp.set_strategy(node_selection_strategy=strategy_expected)

        # Set strategy that is not in proper type
        strategy_expected = 13
        with self.assertRaises(SystemExit):
            self.test_exp.set_strategy(node_selection_strategy=strategy_expected)

<<<<<<< HEAD
    def test_experiment_07_set_round_limit(self):
=======

    def test_experiment_09_set_round_limit(self):
>>>>>>> c31c3d69
        """Testing setter for round limit"""

        # Test setting round limit to None
        rl_expected = None
        round_limit = self.test_exp.set_round_limit(round_limit=rl_expected)
        self.assertEqual(round_limit, rl_expected, 'Setter for round limit did not set round_limit to None')

        # Test setting round limit less than current round
        self.mock_logger_error.reset_mock()
        self.test_exp._round_current = 2
        rl_expected = 1
        self.test_exp.set_round_limit(round_limit=rl_expected)
        self.mock_logger_error.assert_called_once()

        # Back to normal
        self.test_exp._round_current = 0

        # Test setting round_limit properly
        rl_expected = 1
        round_limit = self.test_exp.set_round_limit(round_limit=rl_expected)
        self.assertEqual(round_limit, rl_expected, 'Setter for round limit did not set round_limit to 1')

        # back to normal
        self.test_exp._round_current = 0
        self.test_exp.set_round_limit(round_limit=4)

        # Test passing invalid type for round_limit
        rl_expected = 'toto'
        with self.assertRaises(SystemExit):
            self.test_exp.set_round_limit(round_limit=rl_expected)

        # Test passing negative round_limit
        rl_expected = -2
        with self.assertRaises(SystemExit):
            self.test_exp.set_round_limit(round_limit=rl_expected)

<<<<<<< HEAD
    def test_experiment_08_private_set_round_current(self):
=======

    def test_experiment_10_private_set_round_current(self):
>>>>>>> c31c3d69
        """ Testing private method for setting round current for the experiment """

        # Test raise SystemExit when argument not in valid int type
        with self.assertRaises(SystemExit):
            self.test_exp._set_round_current('tot')

        # Test setting round current to negative
        with self.assertRaises(SystemExit):
            self.test_exp._set_round_current(-1)

        # Test setting round current more then round limit
        rc = self.test_exp.round_limit() + 1
        with self.assertRaises(SystemExit):
            self.test_exp._set_round_current(rc)

        # Test setting proper round current
        rcurrent_expected = 2
        rcurrent = self.test_exp._set_round_current(rcurrent_expected)
        self.assertEqual(rcurrent, rcurrent_expected, 'Setter for round current did not properly set the current round')

<<<<<<< HEAD
    def test_experiment_09_set_experimentation_folder(self):
=======

    def test_experiment_11_set_experimentation_folder(self):
>>>>>>> c31c3d69
        """ Test setting experimentation folder for the experiment """

        # Test passing None for folder path
        folder = self.test_exp.set_experimentation_folder(None)
        self.assertEqual(folder, 'Experiment_101', 'set_experimentation_folder did not properly create folder')

        # create_folder will return `Experiment_101` since it is mocked
        expected_folder = 'Experiment_101'
        folder = self.test_exp.set_experimentation_folder(expected_folder)
        self.assertEqual(folder, expected_folder, 'Folder for experiment is not set correctly')

        # Test raising SystemExit
        with self.assertRaises(SystemExit):
            self.test_exp.set_experimentation_folder(12)

        # Test warning
        with patch.object(fedbiomed.researcher.experiment, 'sanitize_filename'):
            self.mock_logger_warning.reset_mock()
            self.test_exp.set_experimentation_folder('test')
            self.mock_logger_warning.assert_called_once()

        # Test debug message when job is not None
        self.mock_logger_debug.reset_mock()
        self.test_exp._job = MagicMock(return_value=True)
        self.test_exp.set_experimentation_folder('12')
        self.mock_logger_debug.assert_called_once()

<<<<<<< HEAD
    def test_experiment_10_set_training_plan_class(self):
=======

    def test_experiment_12_set_training_plan_class(self):
>>>>>>> c31c3d69
        """ Testing setter for training_plan  """

        # Test setting training_plan to None
        training_plan = self.test_exp.set_training_plan_class(None)
        self.assertIsNone(training_plan, 'Model class is not set as None')

        # Setting training_plan as string
        mc_expected = 'TestModel'
        training_plan = self.test_exp.set_training_plan_class(mc_expected)
        self.assertEqual(training_plan, mc_expected, 'Model class is not set properly while setting it in `str` type')

        # Back to normal
        self.test_exp._training_plan_path = None

        # Test by passing class
        training_plan = self.test_exp.set_training_plan_class(TestExperiment.FakeModelTorch)
        self.assertEqual(training_plan, TestExperiment.FakeModelTorch,
                         'Model class is not set properly while setting it as class')

        # Test by passing class which has no subclass of one of the training plan
        with self.assertRaises(SystemExit):
            self.test_exp.set_training_plan_class(FakeModel)

        # Back to normal
        self.test_exp._training_plan_path = None

        #  Test passing incorrect python identifier
        with self.assertRaises(SystemExit):
            self.test_exp.set_training_plan_class('Fake Model')

        # Test passing class built object
        with self.assertRaises(SystemExit):
            training_plan = self.test_exp.set_training_plan_class(TestExperiment.FakeModelTorch())

        # Test passing class invalid type
        with self.assertRaises(SystemExit):
            training_plan = self.test_exp.set_training_plan_class(12)

        # Test passing class invalid type
        with self.assertRaises(SystemExit):
            training_plan = self.test_exp.set_training_plan_class({})

        # Test if ._job is not None
        self.mock_logger_debug.reset_mock()
        self.test_exp._job = MagicMock(return_value=True)
        self.test_exp.set_training_plan_class('FakeModel')
        # There will be two logger.debug call
        #  First    : Experiment is not fully configured since training_plan_path is still None
        #  Second   : Update Job since training_plan has changed
        self.assertEqual(self.mock_logger_debug.call_count, 2, 'Logger debug is called unexpected time while setting '
                                                               'model class')

    def test_experiment_13_set_training_plan_path(self):
        """ Testing setter for training_plan_path of experiment """

        # Test training_plan_path is None
        training_plan_path = self.test_exp.set_training_plan_path(None)
        self.assertIsNone(training_plan_path, 'Setter for training_plan_path did not set training_plan_path to None')

        # Test passing path for training_plan_file
        fake_training_plan_path = self.create_fake_training_plan_file('fake_model_2.py')
        training_plan_path = self.test_exp.set_training_plan_path(fake_training_plan_path)
        self.assertEqual(training_plan_path, fake_training_plan_path,
                         'Setter for training_plan_path did not set training_plan_path properly')

        # Test
        with patch.object(fedbiomed.researcher.experiment, 'sanitize_filepath') as m:
            m.return_value = 'test'
            with self.assertRaises(SystemExit):
                self.test_exp.set_training_plan_path(fake_training_plan_path)

        # Test invalid type of training_plan_path argument
        with self.assertRaises(SystemExit):
            self.test_exp.set_training_plan_path(12)

        # Test when mode class is also set
        self.test_exp.set_training_plan_class('FakeModel')
        self.test_exp.set_training_plan_path(fake_training_plan_path)
        self.assertEqual(self.test_exp._training_plan_is_defined, True,
                         '_training_plan_is_defined returns False even training_plan and '
                         'training_plan_path is fully configured')
        # Test if `._job` is not None
        self.mock_logger_debug.reset_mock()
        self.test_exp._job = MagicMock(return_value=True)
        self.test_exp.set_training_plan_path(fake_training_plan_path)
        # There will be one debug call. If model_is_defined is False there might be two calls.
        # Since _training_plan_is_defined has become True with previous test block there will be only one call
        self.mock_logger_debug.assert_called_once()

<<<<<<< HEAD
    def test_experiment_12_set_model_arguments(self):
=======

    def test_experiment_14_set_model_arguments(self):
>>>>>>> c31c3d69
        """ Testing setter for model arguments of Experiment """

        # Test setting model_args as in invalid type
        with self.assertRaises(SystemExit):
            self.test_exp.set_model_args(None)

        # Test setting model_args properly with dict
        ma_expected = {'arg-1': 100}
        model_args = self.test_exp.set_model_args(ma_expected)
        self.assertDictEqual(ma_expected, model_args, 'Model arguments has not been set correctly by setter')

        # Test setting model_args while the ._job is not None
        self.mock_logger_debug.reset_mock()
        self.test_exp._job = MagicMock(return_value=True)
        model_args = self.test_exp.set_model_args(ma_expected)
        # There will be one debug call.
        self.assertDictEqual(ma_expected, model_args, 'Model arguments has not been set correctly by setter')
        self.mock_logger_debug.assert_called_once()

    def test_experiment_15_set_training_arguments(self):
        """Testing setter for training arguments of Experiment """

        # Test setting model_args as in invalid type
        with self.assertRaises(SystemExit):
            self.test_exp.set_training_args("this is not a dict")

        # Test setting model_args properly with dict
        ma_expected = {'batch_size': 25}
        train_args = self.test_exp.set_training_args(ma_expected)
        self.assertSubDictInDict(ma_expected, train_args, 'Training arguments has not been set correctly by setter')

        # test update of testing_args with argument `reset` set to False
        ma_expected_2 = {'batch_size': 10}
        train_args_2 = self.test_exp.set_training_args(ma_expected_2, reset=False)
        ma_expected_2.update(ma_expected_2)
        self.assertSubDictInDict(ma_expected_2, train_args_2)

        # test update of testing_args with argument `reset` set to True
        ma_expected_3 = {'batch_size': 1}
        train_args_3 = self.test_exp.set_training_args(ma_expected_3, reset=True)
        self.assertSubDictInDict(ma_expected_3, train_args_3)
        self.assertNotIn(list(ma_expected.keys()), list(train_args_3.keys()))
        self.assertNotIn(list(ma_expected_3.keys()), list(train_args_3.keys()))

        # Test setting model_args while the ._job is not None
        self.mock_logger_debug.reset_mock()
        self.test_exp._job = MagicMock(return_value=True)
        train_args = self.test_exp.set_training_args(ma_expected)
        # There will be one debug call.
        self.assertSubDictInDict(ma_expected, train_args, 'Training arguments has not been set correctly by setter')
        #### ???? why ????
        # self.mock_logger_debug.assert_called_once()

        # Training arguments with testing arguments
        expected_train_args = {
            'optimizer_args': {},
            'test_ratio': 0.3,
            'test_on_local_updates': True,
            'test_on_global_updates': True,
            'test_metric': 'ACCURACY',
            'test_metric_args': {}
        }
        train_args = self.test_exp.set_training_args(expected_train_args, reset=True)
        # self.assertDictEqual(train_args, expected_train_args)

        # cannot be checked ye with TrainingArgs
        # the validation_hook will be difficult to write, since
        # it may depend on the order of the keys
        # Raises error - can not set test metric argument without setting metric
        # expected_train_args = {
        #    'test_metric_args': {}
        # }
        # with self.assertRaises(SystemExit):
        #    self.test_exp.set_training_args(expected_train_args, reset=False)

        # Raises error since test_metric_args is not of type dict
        expected_train_args = {
            'test_metric': 'ACCURACY',
            'test_metric_args': 'test'
        }
        with self.assertRaises(SystemExit):
            self.test_exp.set_training_args(expected_train_args, reset=False)

    def test_experiment_16_set_test_ratio(self):
        """
        Tests test_ratio setter `set_test_ratio`, correct uses and
        Exceptions
        """
        # case 1
        # add test_ratio when federated_dataset is not defined
        ratio_1_1 = .2
        self.test_exp.set_test_ratio(ratio_1_1)

        # get training data
        training_data_1 = self.test_exp.training_args()
        self.assertEqual(training_data_1['test_ratio'], ratio_1_1)

        # changing the value of `test_ratio`
        ratio_1_2 = .4

        self.test_exp.set_test_ratio(ratio_1_2)
        self.assertEqual(self.test_exp._training_args['test_ratio'], ratio_1_2)

        # case 2: setting a Job and a test_ratio afterwards
        self.test_exp._training_plan_is_defined = True
        self.test_exp.set_training_plan_class = TestExperiment.FakeModelTorch
        self.test_exp.set_job()
        ratio_2 = .8

        self.test_exp.set_test_ratio(ratio_2)

        self.assertEqual(self.test_exp._job._training_args['test_ratio'], ratio_2)

        # case 3: bad test_ratio values (triggers SystemExit exception)
        # 3.1 : test_ratio type is not correct
        # 3.2 : test_ratio is a float not whithin [0;1] interval
        ratio_3_1 = "some value"
        with self.assertRaises(SystemExit):
            self.test_exp.set_test_ratio(ratio_3_1)

        # check good interval values
        ratio_in = 0.0
        ratio_out = self.test_exp.set_test_ratio(ratio_in)
        self.assertEqual(ratio_in, ratio_out)

        ratio_in = 1.0
        ratio_out = self.test_exp.set_test_ratio(ratio_in)
        self.assertEqual(ratio_in, ratio_out)

        # check bad values
        for ratio in (-1.0, -0.001, 1.0001, 2.0):
            with self.assertRaises(SystemExit):
                self.test_exp.set_test_ratio(ratio)

    @patch('fedbiomed.researcher.job.Job')
    @patch('fedbiomed.researcher.job.Job.__init__')
    def test_experiment_17_set_test_metric(self, mock_job_init, mock_job):
        """
        Tests testing metric setter `set_test_metric
        """

        # case 1. metric has been passed as a string
        metric_1 = "ACCURACY"
        metric_args_1 = {'normalize': True}

        self.test_exp.set_test_metric(metric=metric_1, **metric_args_1)

        training_args_1 = self.test_exp.training_args()

        self.assertEqual(training_args_1['test_metric'], metric_1)
        self.assertDictEqual(training_args_1['test_metric_args'], metric_args_1)
        # case 2. metric has been passed as a Enum / callable
        # TODO

        # case 3: failure, incorrect data type
        with self.assertRaises(SystemExit):
            self.test_exp.set_test_metric(True)

        # case 4: failure unsupported metric
        with self.assertRaises(SystemExit):
            self.test_exp.set_test_metric('ABBURACY')

        # case 4: Update jobs training arguments
        self.test_exp.set_job()
        self.test_exp.set_test_metric('ACCURACY')

<<<<<<< HEAD
    def test_experiment_17_set_test_on_global_updates(self):
=======

    def test_experiment_18_set_test_on_global_updates(self):
>>>>>>> c31c3d69

        # Set job
        result = self.test_exp.set_test_on_global_updates(True)
        self.assertTrue(result)
        self.assertTrue(self.test_exp.training_args()['test_on_global_updates'])

        # Test wrong type
        with self.assertRaises(SystemExit):
            self.test_exp.set_test_on_global_updates('NotBool')

<<<<<<< HEAD
    def test_experiment_18_set_test_on_local_updates(self):
=======

    def test_experiment_19_set_test_on_local_updates(self):
>>>>>>> c31c3d69

        # Set job
        result = self.test_exp.set_test_on_local_updates(True)
        self.assertTrue(result)
        self.assertTrue(self.test_exp.training_args()['test_on_local_updates'])
        # Test wrong type
        with self.assertRaises(SystemExit):
            self.test_exp.set_test_on_local_updates('NotBool')

    @patch('fedbiomed.researcher.job.Job')
    @patch('fedbiomed.researcher.job.Job.__init__')
    def test_experiment_20_set_job(self, mock_job_init, mock_job):
        """ Testing setter for Job in Experiment class """

        job_expected = "JOB"
        mock_job.return_value = job_expected
        mock_job_init.return_value = None

        # Test to override existing Job with set_job
        self.mock_logger_debug.reset_mock()
        self.test_exp._job = True  # Assign any value to not make it None
        self.test_exp.set_job()
        # There will two logger.debug calls
        # First  : About Experiment Job has been changed
        # Second : Missing proper model definition
        self.assertEqual(self.mock_logger_debug.call_count, 2)

        # Back to normal
        self.test_exp._job = None

        # Test when ._fds is None
        self.test_exp._training_plan_is_defined = True
        self.test_exp._fds = None
        self.mock_logger_debug.reset_mock()
        self.test_exp.set_job()
        self.mock_logger_debug.assert_called_once()

        # Back to normal
        self.test_exp._fds = True  # Assign any value to not make it None

        # Test proper set job when everything is ready to create Job
        self.test_exp._training_plan_is_defined = True
        self.test_exp.set_training_plan_class = TestExperiment.FakeModelTorch
        job = self.test_exp.set_job()
        self.assertIsInstance(job, Job, 'Job has not been set properly')

    def test_experiment_21_set_save_breakpoints(self):
        """ Test setter for save_breakpoints attr of experiment class """

        # Test invalid type of argument
        with self.assertRaises(SystemExit):
            self.test_exp.set_save_breakpoints(None)

        # test valid type of argument
        sb = self.test_exp.set_save_breakpoints(True)
        self.assertTrue(sb, 'save_breakpoint has not been set correctly')

<<<<<<< HEAD
    def test_experiment_21_set_secagg(self):
=======
    @patch('fedbiomed.researcher.experiment.Job')
    @patch('fedbiomed.researcher.experiment.SecaggServkeyContext')
    @patch('fedbiomed.researcher.experiment.SecaggBiprimeContext')
    def test_experiment_22_set_use_secagg(
        self,
        mock_secaggbiprimecontext,
        mock_secaggservkeycontext,
        mock_job,
    ):
>>>>>>> c31c3d69
        """ Test setter for use_secagg attr of experiment class """

        # Test invalid type of arguments
        self.test_exp.set_secagg(True)
        self.assertTrue(self.test_exp.secagg.active)

        self.test_exp.set_secagg(False)
        self.assertFalse(self.test_exp.secagg.active)

        self.test_exp.set_secagg(SecureAggregation(active=True))
        self.assertTrue(self.test_exp.secagg.active)

        with self.assertRaises(SystemExit):
            self.test_exp.set_secagg("non-valid-type")


    def test_experiment_23_set_tensorboard(self):
        """ Test setter for tensorboard """

        # Test invalid type of argument
        with self.assertRaises(SystemExit):
            self.test_exp.set_tensorboard(None)

        # test valid type of argument
        sb = self.test_exp.set_tensorboard(True)
        self.assertTrue(sb, 'tensorboard has not been set correctly')

        # test valid type of argument
        sb = self.test_exp.set_tensorboard(False)
        self.assertFalse(sb, 'tensorboard has not been set correctly')

    @patch('fedbiomed.researcher.experiment.Experiment.breakpoint')
    @patch('fedbiomed.researcher.aggregators.fedavg.FedAverage.aggregate')
    @patch('fedbiomed.researcher.aggregators.Aggregator.create_aggregator_args')
    @patch('fedbiomed.researcher.strategies.default_strategy.DefaultStrategy.refine')
    @patch('fedbiomed.researcher.job.Job.id', new_callable=PropertyMock)
    @patch('fedbiomed.researcher.job.Job.nodes', new_callable=PropertyMock)
    @patch('fedbiomed.researcher.job.Job.training_plan', new_callable=PropertyMock)
    @patch('fedbiomed.researcher.job.Job.training_replies', new_callable=PropertyMock)
    @patch('fedbiomed.researcher.job.Job.start_nodes_training_round')
    @patch('fedbiomed.researcher.job.Job.update_parameters')
    @patch('fedbiomed.researcher.job.Job.__init__')
    def test_experiment_24_run_once(self,
                                    mock_job_init,
                                    mock_job_updates_params,
                                    mock_job_training,
                                    mock_job_training_replies,
                                    mock_job_training_plan_type,
                                    mock_job_nodes,
                                    mock_job_id,
                                    mock_strategy_refine,
                                    mock_fedavg_create_aggregator_args,
                                    mock_fedavg_aggregate,
                                    mock_experiment_breakpoint):
        """ Testing run_once method of Experiment class """
        training_plan = MagicMock()
        training_plan.type = MagicMock()
        mock_job_id.return_value = "dummy-job-id"
        mock_job_nodes.return_value = ["node-1", "node-2"]
        mock_job_init.return_value = None
        mock_job_training.return_value = None
        mock_job_training_replies.return_value = {self.test_exp.round_current(): 'reply'}
        mock_job_training_plan_type.return_value = PropertyMock(return_value=training_plan)
        mock_strategy_refine.return_value = ({'param': 1}, [12.2], 10, {'node-1': [1234], 'node-2': [1234]})
        mock_fedavg_aggregate.return_value = None
        mock_fedavg_create_aggregator_args.return_value = ({}, {})
        mock_job_updates_params.return_value = "path/to/my/file", "http://some/url/to/my/file"
        mock_experiment_breakpoint.return_value = None

        #Test invalid `increase` arguments
        with self.assertRaises(SystemExit):
            self.test_exp.run_once(1)
        with self.assertRaises(SystemExit):
            self.test_exp.run_once("1")

        # Test when ._job is None
        with self.assertRaises(SystemExit):
            self.test_exp.run_once()

        # Test when strategy is None
        with self.assertRaises(SystemExit):
            self.test_exp._node_selection_strategy = None
            self.test_exp.run_once()

        # Test run_once when everything is ready to run

        # Set model class to be able to create Job
        self.test_exp.set_training_plan_class(TestExperiment.FakeModelTorch)
        # Set default Job
        self.test_exp.set_job()
        # Set strategy again (it was removed)
        self.test_exp.set_strategy(None)

        result = self.test_exp.run_once()
        self.assertEqual(result, 1, "run_once did not successfully run the round")
        mock_job_training.assert_called_once()
        mock_strategy_refine.assert_called_once()
        mock_fedavg_aggregate.assert_called_once()
        mock_job_updates_params.assert_called_once()
        mock_experiment_breakpoint.assert_called_once()

        # Test the scenario where round_limit is reached
        self.test_exp.set_round_limit(1)
        # run once should log warning message
        self.mock_logger_warning.reset_mock()
        result = self.test_exp.run_once()
        self.assertEqual(result, 0)
        self.mock_logger_warning.assert_called_once()

        # Update training_replies mock value since round_current has been increased
        mock_job_training_replies.return_value = {self.test_exp.round_current(): 'reply'}

        # Try same scenario with increase argument as True
        round_limit = self.test_exp.round_limit()
        result = self.test_exp.run_once(increase=True)
        self.assertEqual(result, 1, 'Run once did not run the training where it should')
        self.assertEqual(self.test_exp.round_limit(), round_limit + 1,
                         'Round limit has not been increased after running run_once with '
                         'increase=True')

        # Try same scenario with test_after argument as True

        # resetting mocks
        mock_job_training.reset_mock()
        mock_strategy_refine.reset_mock()
        mock_fedavg_aggregate.reset_mock()
        mock_job_updates_params.reset_mock()
        mock_experiment_breakpoint.reset_mock()
        # action
        self.test_exp._round_current = 1
        result = self.test_exp.run_once(test_after=True)
        # testing calls
        mock_strategy_refine.assert_called_once()
        mock_fedavg_aggregate.assert_called_once()
        mock_job_updates_params.assert_called_once()
        mock_experiment_breakpoint.assert_called_once()
        self.assertEqual(mock_job_training.call_count, 2)
        # additional checks
        self.assertEqual(result, 1)

<<<<<<< HEAD

        # Test experiment secagg run_once ----------------------------------------------------------------------
        # Set secagg true
        self.test_exp.set_secagg(True)

        # Return encrypted params
        mock_strategy_refine.return_value = ({'node-1': [1, 1, 1, 1], 'node-2': [1, 1, 1, 1]},
                                             [0.1, 0.9],
                                             10,
                                             {'node-1': [1], 'node-2': [1]})

        # Prepare secure aggregation context
        self.test_exp.secagg._configure_round(parties=[environ["ID"], "node-1", "node-2"],
                                              job_id="dummy-job-id")
        self.test_exp.secagg._biprime._status = True
        self.test_exp.secagg._servkey._status = True
        self.test_exp.secagg._biprime._context = {"context": {"biprime": 1234}}
        self.test_exp.secagg._servkey._context = {"context": {"server_key": 1234}}

        # Run experiment with secure aggregation
        # Fix secagg_random value to pass validation step
        with patch("fedbiomed.researcher.experiment.SecureAggregation.secagg_random") as s_m:
            s_m.return_value = -2.8131
            self.test_exp.secagg._secagg_random = -2.8131  # hard coded for validation of encryption
            self.test_exp._round_current = 1
            self.test_exp.run_once()

=======
>>>>>>> c31c3d69
    @patch('fedbiomed.researcher.experiment.Experiment.breakpoint')
    @patch('fedbiomed.researcher.aggregators.scaffold.Scaffold.aggregate')
    @patch('fedbiomed.researcher.aggregators.scaffold.Scaffold.create_aggregator_args')
    @patch('fedbiomed.researcher.strategies.default_strategy.DefaultStrategy.refine')
    @patch('fedbiomed.researcher.job.Job.training_plan', new_callable=PropertyMock)
    @patch('fedbiomed.researcher.job.Job.training_replies', new_callable=PropertyMock)
    @patch('fedbiomed.researcher.job.Job.start_nodes_training_round')
    @patch('fedbiomed.researcher.job.Job.update_parameters')
    @patch('fedbiomed.researcher.job.Job.__init__')
<<<<<<< HEAD
    def test_experiment_23_run_once_with_scaffold_and_training_args(self,
=======
    def test_experiment_25_run_once_with_scaffold_and_training_args(self,
>>>>>>> c31c3d69
                                                                    mock_job_init,
                                                                    mock_job_updates_params,
                                                                    mock_job_training,
                                                                    mock_job_training_replies,
                                                                    mock_job_training_plan_type,
                                                                    mock_strategy_refine,
                                                                    mock_scaffold_create_aggregator_args,
                                                                    mock_scaffold_aggregate,
                                                                    mock_experiment_breakpoint):
        # try test with specific training_args
        # related to regression due to Scaffold introduction applied on MedicalFolderDataset
        training_plan = MagicMock()
        training_plan.type = MagicMock()
        mock_job_init.return_value = None
        mock_job_training.return_value = None
        mock_job_training_replies.return_value = {self.test_exp.round_current(): 'reply'}
        mock_job_training_plan_type.return_value = PropertyMock(return_value=training_plan)
        mock_strategy_refine.return_value = ({'param': 1}, [12.2], 10, {'node-1': [1234], 'node-2': [1234]})
        mock_scaffold_aggregate.return_value = None
        mock_scaffold_create_aggregator_args.return_value = ({}, {})
        mock_job_updates_params.return_value = "path/to/my/file", "http://some/url/to/my/file"
        mock_experiment_breakpoint.return_value = None

        # Set model class to be able to create Job
        self.test_exp.set_training_plan_class(TestExperiment.FakeModelTorch)
        # Set default Job
        self.test_exp.set_job()
        # Set strategy
        self.test_exp.set_strategy(None)
        # set training_args
        self.test_exp.set_training_args({'num_updates': 1000})
        # set Scaffold aggregator
        self.test_exp.set_aggregator(Scaffold(server_lr=.1))

        result = self.test_exp.run_once()
        self.assertEqual(result, 1, "run_once did not successfully run the round")

    @patch('fedbiomed.researcher.aggregators.fedavg.FedAverage.aggregate')
    @patch('fedbiomed.researcher.job.Job.training_plan', new_callable=PropertyMock)
    @patch('fedbiomed.researcher.job.Job.training_replies', new_callable=PropertyMock)
    @patch('fedbiomed.researcher.job.Job.start_nodes_training_round')
    @patch('fedbiomed.researcher.job.Job.update_parameters')
    @patch('fedbiomed.researcher.job.Job.__init__')
<<<<<<< HEAD
    def test_experiment_24_strategy(self,
=======
    def test_experiment_26_strategy(self,
>>>>>>> c31c3d69
                                    mock_job_init,
                                    mock_job_updates_params,
                                    mock_job_training,
                                    mock_job_training_replies,
                                    mock_job_training_plan_type,
                                    mock_fedavg_aggregate):
        """test_experiment_24_strategy: testing several case where strategy may fail"""
        # FIXME: this is more of an integration test than a unit test

        # set up:
        model_param = [1, 2, 3]
        num_updates = 1000
        node_ids = ['node-1', 'node-2']
        node_sample_size = [10, 20]  # size of samples parsedby each node

        assert len(node_ids) == len(node_sample_size), "wrong setup for test: node_ids and node_sample_size should be" \
<<<<<<< HEAD
                                                       "of the same size"
=======
            "of the same size"
>>>>>>> c31c3d69

        training_plan = MagicMock()
        training_plan.type = MagicMock()
        # mocking job
        mock_job_init.return_value = None
        mock_job_training.return_value = None
        mock_job_training_replies.return_value = {self.test_exp.round_current():
<<<<<<< HEAD
                                                      Responses([{'success': True,
                                                                  'msg': "this is a sucessful training",
                                                                  'dataset_id': 'dataset-id-123abc',
                                                                  'node_id': node_id,
                                                                  'params_path': '/path/to/my/file',
                                                                  'params': model_param,
                                                                  'sample_size': sample_size
                                                                  } for node_id, sample_size in
                                                                 zip(node_ids, node_sample_size)
                                                                 ])}
=======
            Responses( [{ 'success': True,
                         'msg': "this is a sucessful training",
                             'dataset_id': 'dataset-id-123abc',
                             'node_id': node_id,
                             'params_path': '/path/to/my/file',
                             'params': model_param,
                             'sample_size': sample_size
                             } for node_id, sample_size in zip(node_ids, node_sample_size)
                        ])}
>>>>>>> c31c3d69
        mock_job_training_plan_type.return_value = PropertyMock(return_value=training_plan)
        mock_job_updates_params.return_value = "path/to/my/file", "http://some/url/to/my/file"

        # mocking aggregator
        mock_fedavg_aggregate.return_value = None

        # disable patchers (enabled in the test set up)
        for _patch in self.patchers:
            _patch.stop()
        # Set model class to be able to create Job
        self.test_exp.set_training_plan_class(TestExperiment.FakeModelTorch)
        # Set default Job
        self.test_exp.set_job()
        # Set strategy
        self.test_exp.set_strategy(DefaultStrategy(data=FederatedDataSet({
<<<<<<< HEAD
            'node-1': [{'dataset_id': 'dataset-id-1',
                        'shape': [100, 100]}],
            'node-2': [{'dataset_id': 'dataset-id-2',
                        'shape': [120, 120],
                        'test_ratio': .0}],
        })))
=======
                                                    'node-1': [{'dataset_id': 'dataset-id-1',
                                                                'shape': [100, 100]}],
                                                    'node-2': [{'dataset_id': 'dataset-id-2',
                                                                'shape': [120, 120],
                                                                'test_ratio': .0}],
                                                })))
>>>>>>> c31c3d69
        # set training_args
        self.test_exp.set_training_args({'num_updates': num_updates})
        self.test_exp.set_aggregator(FedAverage())
        # removing breakpoints (otherwise test will fail)
        self.test_exp.set_save_breakpoints(False)
        result = self.test_exp.run_once()

<<<<<<< HEAD
        weigths = {node_id: sample_size / sum(node_sample_size) for node_id, sample_size in zip(node_ids,
                                                                                                node_sample_size)}
=======
        weigths = {node_id: sample_size/sum(node_sample_size) for node_id, sample_size in zip(node_ids,
                                                                                              node_sample_size)}
>>>>>>> c31c3d69
        model_params = {node_id: model_param for node_id in node_ids}
        mock_fedavg_aggregate.assert_called_with(model_params, weigths,
                                                 global_model=unittest.mock.ANY,
                                                 training_plan=unittest.mock.ANY,
                                                 training_replies=mock_job_training_replies(),
                                                 node_ids=node_ids,
                                                 n_updates=num_updates,
                                                 n_round=0
                                                 )

        # repeat experiment but with a wrong sample_size

        node_sample_size = [10, None]
        mock_job_training_replies.return_value = {self.test_exp.round_current():
<<<<<<< HEAD
                                                      Responses([{'success': True,
                                                                  'msg': "this is a sucessful training",
                                                                  'dataset_id': 'dataset-id-123abc',
                                                                  'node_id': node_id,
                                                                  'params_path': '/path/to/my/file',
                                                                  'params': model_param,
                                                                  'sample_size': sample_size
                                                                  } for node_id, sample_size in
                                                                 zip(node_ids, node_sample_size)
                                                                 ])}
=======
            Responses( [{ 'success': True,
                         'msg': "this is a sucessful training",
                             'dataset_id': 'dataset-id-123abc',
                             'node_id': node_id,
                             'params_path': '/path/to/my/file',
                             'params': model_param,
                             'sample_size': sample_size
                             } for node_id, sample_size in zip(node_ids, node_sample_size)
                        ])}
>>>>>>> c31c3d69

        with self.assertRaises(SystemExit):
            # should raise a FedbiomedStrategyError, describing the error
            self.test_exp.run_once()

    @patch('fedbiomed.researcher.experiment.Experiment.run_once')
    def test_experiment_27_run(self, mock_exp_run_once):
        """ Testing run method of Experiment class """

        def run_once_side_effect(increase, test_after=False):
            inc = self.test_exp.round_current() + 1
            self.test_exp._set_round_current(inc)
            return 1

        mock_exp_run_once.side_effect = run_once_side_effect

        # Test if rounds is not `int`
        with self.assertRaises(SystemExit):
            self.test_exp.run(rounds='not-int')

        # Test if round is less than 1
        with self.assertRaises(SystemExit):
            self.test_exp.run(rounds=0)

        # Test if increase is not bool
        with self.assertRaises(SystemExit):
            self.test_exp.run(rounds=2, increase='not-bool')

        # Test run() without passing any argument
        expected_rounds = self.test_exp.round_limit()
        print(expected_rounds)
        rounds = self.test_exp.run()
        self.assertEqual(rounds, expected_rounds, 'Rounds  result of run() function do not match with round limit')

        # Test run if all rounds has been completed
        # (round hsa been completed in the previous exp.run())
        self.mock_logger_warning.reset_mock()
        rounds = self.test_exp.run()
        self.assertEqual(rounds, 0, f'run() returned {rounds} where the expected value is 0')
        # Logger warning should be called once to inform user about the round
        # limit has been reached
        self.mock_logger_warning.assert_called_once()

        # Test run by passing rounds lees than round limit
        # Since increase is True by default round_limit will increase
        round_limit_before = self.test_exp.round_limit()
        expected_rounds = 2
        rounds = self.test_exp.run(rounds=expected_rounds, increase=True)
        self.assertEqual(rounds, 2, 'Rounds  result of run() function do not match with round limit')
        self.assertEqual(self.test_exp.round_limit(),
                         round_limit_before + expected_rounds,
                         'run() function did not update round limit when round limit is reach and increase is True')

        # Test run by passing rounds more than round_limit but with increase=False
        self.mock_logger_warning.reset_mock()
        expected_rounds = self.test_exp.round_limit() + 1
        rounds = self.test_exp.run(rounds=expected_rounds, increase=False)
        self.assertEqual(rounds, 0, f'run() returned {rounds} where the expected value is 0')
        self.mock_logger_warning.assert_called_once()

        # Test reducing the number of rounds to run in the experiment
        self.mock_logger_warning.reset_mock()
        self.test_exp.set_round_limit(self.test_exp.round_limit() + 1)
        expected_rounds = self.test_exp.round_limit() + 1
        rounds = self.test_exp.run(rounds=expected_rounds, increase=False)
        self.assertEqual(rounds, 1, f'run() returned {rounds} where the expected value is 0')
        # Logger.warning will inform user about the number of rounds will be reduced
        self.mock_logger_warning.assert_called_once()

        # Test if _round_limit is not int
        self.test_exp.set_round_limit(None)
        self.mock_logger_warning.reset_mock()
        rounds = self.test_exp.run()
        self.assertEqual(rounds, 0, f'run() returned {rounds} where the expected value is 0')
        # Logger warning should be called once to inform user about the round
        # limit should be set
        self.mock_logger_warning.assert_called_once()

        # Test the case where run_once returns 0
        mock_exp_run_once.side_effect = None
        mock_exp_run_once.return_value = 0
        with self.assertRaises(SystemExit):
            self.test_exp.run(rounds=1)

        mock_exp_run_once.reset_mock()
        mock_exp_run_once.return_value = 1
        # Test run when testing is activated for global updates
        self.test_exp.set_round_limit(self.test_exp.round_current() + 1)
        self.test_exp.set_test_on_global_updates(True)
        rounds = self.test_exp.run()
        self.assertEqual(rounds, 1)

    @patch('builtins.open')
    @patch('fedbiomed.researcher.job.Job.training_plan_file', new_callable=PropertyMock)
<<<<<<< HEAD
    def test_experiment_25_training_plan_file(self,
                                              mock_training_plan_file,
                                              mock_open):
=======
    def test_experiment_28_training_plan_file(self,
                                      mock_training_plan_file,
                                      mock_open):
>>>>>>> c31c3d69
        """ Testing getter training_plan_file of the experiment class """

        m_open = MagicMock()
        m_open.read = MagicMock(return_value=None)
        m_open.close.return_value = None

        mock_open.return_value = m_open
        mock_training_plan_file.return_value = 'path/to/model'

        # Test if ._job is not defined
        with self.assertRaises(SystemExit):
            self.test_exp.training_plan_file()

        # Test if display is not bool
        with self.assertRaises(SystemExit):
            self.test_exp.training_plan_file(display='not-bool')

        # Test when display is false
        self.test_exp.set_training_plan_class(TestExperiment.FakeModelTorch)
        self.test_exp.set_job()
        result = self.test_exp.training_plan_file(display=False)
        self.assertEqual(result,
                         'path/to/model',
                         f'training_plan_file() returned {result} where it should have returned `path/to/model`')

        # Test when display is true
        result = self.test_exp.training_plan_file(display=True)
        self.assertEqual(result,
                         'path/to/model',
                         f'training_plan_file() returned {result} where it should have returned `path/to/model`')

        # Test if `open()` raises OSError
        mock_open.side_effect = OSError
        with self.assertRaises(SystemExit):
            result = self.test_exp.training_plan_file(display=True)

    @patch('fedbiomed.researcher.job.Job.__init__', return_value=None)
    @patch('fedbiomed.researcher.job.Job.check_training_plan_is_approved_by_nodes')
<<<<<<< HEAD
    def test_experiment_26_check_training_plan_status(self,
                                                      mock_job_model_is_approved,
                                                      mock_job):
=======
    def test_experiment_29_check_training_plan_status(self,
                                              mock_job_model_is_approved,
                                              mock_job):
>>>>>>> c31c3d69
        """Testing method that checks model status """

        # Test error if ._job is not defined
        with self.assertRaises(SystemExit):
            self.test_exp.check_training_plan_status()

        # Test when job is defined
        expected_approved_result = {'node-1': {'is_approved': False}}
        mock_job_model_is_approved.return_value = expected_approved_result
        self.test_exp.set_training_plan_class(TestExperiment.FakeModelTorch)
        self.test_exp.set_job()
        result = self.test_exp.check_training_plan_status()
        self.assertDictEqual(result, expected_approved_result,
                             'check_training_plan_status did not return expected value')

    def test_experiment_30_breakpoint_raises(self):
        """ Testing the scenarios where the method breakpoint() raises error """

        # Test if self._round_current is less than 1
        with self.assertRaises(SystemExit):
            self.test_exp.breakpoint()

        # Test if ._fds is None
        self.test_exp._set_round_current(1)
        self.test_exp._fds = None
        with self.assertRaises(SystemExit):
            self.test_exp.breakpoint()

        # Back to normal fds
        self.test_exp.set_training_data(None, from_tags=True)

        # Test if strategy is None
        self.test_exp._node_selection_strategy = None
        with self.assertRaises(SystemExit):
            self.test_exp.breakpoint()

        # Back to normal strategy
        self.test_exp.set_strategy(None)

        # Test if _job is None (it is already None by default)
        with self.assertRaises(SystemExit):
            self.test_exp.breakpoint()

    @patch('fedbiomed.researcher.experiment.create_unique_file_link')
    @patch('fedbiomed.researcher.experiment.create_unique_link')
    @patch('fedbiomed.researcher.experiment.choose_bkpt_file')
    # testing _save_breakpoint + _save_aggregated_params
    # (not exactly a unit test, but probably more interesting)
    def test_experiment_31_save_breakpoint(
            self,
            patch_choose_bkpt_file,
            patch_create_ul,
            patch_create_ufl
    ):
        """tests `save_breakpoint` private method:
        1. if state file created is json loadable
        2. if state file content is correct
        """

        # name to for breakpoint file
        bkpt_file = 'my_breakpoint'
        # training data
        training_data = {'node1': [{'name': 'dataset1', 'test_ratio': .0}],
                         'node2': [{'name': 'dataset2', 'test_ratio': .0}]}
        # we want to test with non null values
        training_args = TrainingArgs(only_required=False)
        self.test_exp._training_args = training_args
        model_args = {'modelarg1': 'value1', 'modelarg2': 234, 'modelarg3': False}
        self.test_exp._model_args = model_args
        training_plan_file = '/path/to/my/training_plan_file.py'
        training_plan_class = 'MyOwnTrainingPlan'
        round_current = 2
        aggregator_state = {'aggparam1': 'param_value', 'aggparam2': 987, 'aggparam3': True}
        strategy_state = {'stratparam1': False, 'stratparam2': 'my_strategy', 'aggparam3': 0.45}
        job_state = {'jobparam1': {'sub1': 1, 'sub2': 'two'}, 'jobparam2': 'myjob_value'}

        # aggregated_params
        agg_params = {
            'entry1': {'params_path': '/dummy/path/to/aggparams/params_path.mpk'},
            'entry2': {'params_path': '/yet/another/path/other_params_path.mpk'}
        }
        self.test_exp._aggregated_params = agg_params

        # patch choose_bkpt_file create_unique_{file_}link  with minimal functions
        def side_bkpt_file(exp_folder, round):
            # save directly in experiment folder to avoid creating additional dirs
            return self.experimentation_folder_path, bkpt_file

        patch_choose_bkpt_file.side_effect = side_bkpt_file

        def side_create_ul(bkpt_folder_path, link_src_prefix, link_src_postfix, link_target_path):
            return os.path.join(bkpt_folder_path, link_src_prefix + link_src_postfix)

        patch_create_ul.side_effect = side_create_ul

        def side_create_ufl(bkpt_folder_path, file_path):
            return os.path.join(bkpt_folder_path, os.path.basename(file_path))

        patch_create_ufl.side_effect = side_create_ufl

        # build minimal objects, needed to extract state by calling object method
        # (cannot just patch a method of a non-existing object)
        class Aggregator():
            def save_state(self, breakpoint_path: str, **kwargs):
                return aggregator_state

        self.test_exp._aggregator = Aggregator()

        class Strategy():
            def save_state(self):
                return strategy_state

        self.test_exp._node_selection_strategy = Strategy()

        # use the mocked FederatedDataSet
        self.test_exp._fds = FederatedDataSet(training_data)

        # could also do: self.test_exp._set_round_current(round_current)
        self.test_exp._round_current = round_current

        # build minimal Job object
        class DummyJob():
            def __init__(self):
                self._training_plan = None

            def save_state(self, breakpoint_path):
                return job_state

            @property
            def training_plan(self):
                return self._training_plan

        self.test_exp._job = DummyJob()
        # patch Job training_plan / training_plan_file
        self.test_exp._job.training_plan_file = training_plan_file
        self.test_exp._job.training_plan_name = training_plan_class



<<<<<<< HEAD
        self.test_exp.breakpoint()


        # verification
        final_training_plan_path = os.path.join(
            self.experimentation_folder_path,
            'model_' + str("{:04d}".format(round_current - 1)) + '.py')
        final_agg_params = {
            'entry1': {
                'params_path': os.path.join(self.experimentation_folder_path, 'params_path.pt')
            },
            'entry2': {
                'params_path': os.path.join(self.experimentation_folder_path, 'other_params_path.pt')
=======
            # action
            patcher_secagg_context = patch('fedbiomed.researcher.experiment.SecaggContext', SecaggContext)
            patcher_secagg_context.start()
            self.test_exp.breakpoint()
            patcher_secagg_context.start()

            # verification
            final_training_plan_path = os.path.join(
                self.experimentation_folder_path,
                'model_' + str("{:04d}".format(round_current - 1)) + '.py')
            final_agg_params = {
                'entry1': {
                    'params_path': os.path.join(self.experimentation_folder_path, 'params_path.mpk')
                },
                'entry2': {
                    'params_path': os.path.join(self.experimentation_folder_path, 'other_params_path.mpk')
                }
>>>>>>> c31c3d69
            }
        }
        # better : catch exception if cannot read file or not json
        with open(os.path.join(self.experimentation_folder_path, bkpt_file), "r") as f:
            final_state = json.load(f)

        self.assertEqual(final_state['training_data'], training_data)
        self.assertEqual(final_state['training_args'], training_args.dict())
        self.assertEqual(final_state['model_args'], model_args)
        self.assertEqual(final_state['training_plan_path'], final_training_plan_path)
        self.assertEqual(final_state['training_plan_class'], training_plan_class)
        self.assertEqual(final_state['round_current'], round_current)
        self.assertEqual(final_state['round_limit'], self.round_limit)
        self.assertEqual(final_state['experimentation_folder'], self.experimentation_folder)
        self.assertEqual(final_state['aggregator'], aggregator_state)
        self.assertEqual(final_state['node_selection_strategy'], strategy_state)
        self.assertEqual(final_state['tags'], self.tags)
        self.assertEqual(final_state['aggregated_params'], final_agg_params)
        self.assertEqual(final_state['job'], job_state)
        self.assertEqual(final_state['secagg']["class"], 'SecureAggregation')
        self.assertEqual(final_state['secagg']["module"], 'fedbiomed.researcher.secure_aggregation')

        # Test errors while writing brkp json file
        with patch.object(fedbiomed.researcher.experiment, 'open') as m:
            m.side_effect = OSError
            with self.assertRaises(SystemExit):
                self.test_exp.breakpoint()

        with patch.object(fedbiomed.researcher.experiment.json, 'dump') as m:
            m.side_effect = OSError
            with self.assertRaises(SystemExit):
                self.test_exp.breakpoint()

            m.side_effect = TypeError
            with self.assertRaises(SystemExit):
                self.test_exp.breakpoint()

            m.side_effect = RecursionError
            with self.assertRaises(SystemExit):
                self.test_exp.breakpoint()

    @patch('fedbiomed.researcher.experiment.Experiment.training_plan')
    @patch('fedbiomed.researcher.experiment.find_breakpoint_path')
    # test load_breakpoint + _load_aggregated_params
    # cannot test Experiment constructor, need to fake it
    # (not exactly a unit test, but probably more interesting)
    def test_experiment_32_static_load_breakpoint(self,
                                                  patch_find_breakpoint_path,
                                                  patch_training_plan
                                                  ):
        """ test `load_breakpoint` :
            1. if breakpoint file is json loadable
            2. if experiment is correctly configured from breakpoint
        """

        # Prepare breakpoint data
        bkpt_file = 'file_4_breakpoint'

        training_data = {'train_node1': {'name': 'my_first_dataset', 2: 243}}
        training_args = TrainingArgs(only_required=False)
        model_args = {'modarg1': True, 'modarg2': 7.12, 'modarg3': 'model_param_foo'}
        training_plan_path = '/path/to/breakpoint_training_plan_file.py'
        training_plan_class = 'ThisIsTheTrainingPlan'
        round_current = 1
        experimentation_folder = 'My_experiment_folder_258'
        aggregator_params = {'aggregator_name': 'dummy-aggregator',
                             'aggreg1': False, 'aggreg2': 'dummy_agg_param', 18: 'agg_param18'}
        strategy_params = {'strat1': 'test_strat_param', 'strat2': 421, 3: 'strat_param3'}
        aggregated_params = {
            '1': {'params_path': '/path/to/my/params_path_1.mpk'},
            2: {'params_path': '/path/to/my/params_path_2.mpk'}
        }
        job = {1: 'job_param_dummy', 'jobpar2': False, 'jobpar3': 9.999}
<<<<<<< HEAD
        secagg_state = {
            'class': "SecureAggregation",
            'module': 'fedbiomed.researcher.secure_aggregation',
            'attributes': {
                '_servkey': {
                    'class': 'SecaggServkeyContext',
                    'module': 'fedbiomed.researcher.secagg',
                    'arguments': {
                        'secagg_id': 'secagg_id_1',
                        'parties': [environ["ID"], 'node-1', 'node-2'],
                        'job_id': 'A JOB2 ID'},
                    "attributes": {
                        'biprime1': 'ANOTHER VALUE',
                        '_status': True,
                        '_context': {'z': 'y'},
                        '_researcher_id': 'A researhcer_id',
                    }
                },
                '_biprime': {
                    'class': 'SecaggBiprimeContext',
                    'module': 'fedbiomed.researcher.secagg',
                    'arguments': {
                        'secagg_id': 'secagg_id_1',
                        'parties': [environ["ID"], 'node-1', 'node-2'],
                        'job_id': 'A JOB2 ID'},
                    "attributes": {
                        'biprime1': 'ANOTHER VALUE',
                        '_status': True,
                        '_context': {'z': 'y'},
                        '_researcher_id': 'A researhcer_id',
                    }
                },
                'job_id': 'xxxx',
                'parties': ['node-1', 'node-2']
            },
            'arguments': {
                'active': True,
                'timeout': 10
            }
        }
=======
        use_secagg = True
        secagg_servkey = {'secagg_id': '1234',
                          'researcher_id': '1234',
                          'status': True,
                          'context': None,
                          'servkey1': 'A VALUE', 2: 247, 'parties': ['one', 'two'],
                          'job_id': 'A JOB1 ID',
                          'class': 'FakeSecaggServkeyContext',
                          'module': self.__module__}
        secagg_biprime = {'biprime1': 'ANOTHER VALUE', 'bip': 'rhyme', 'parties': ['three', 'four'], 'job_id': 'A JOB2 ID',
                          'class': 'FakeSecaggBiprimeContext', 'module': self.__module__}

>>>>>>> c31c3d69

        fake_aggregator = FakeAggregator()
        fake_aggregator._aggregator_args = aggregator_params

        fake_strategy = FakeStrategy(data=training_args)
        fake_strategy._parameters = strategy_params
        # breakpoint structure
        state = {
            'training_data': training_data,
            'training_args': training_args.dict(),
            'model_args': model_args,
            'training_plan_path': training_plan_path,
            'training_plan_class': training_plan_class,
            'round_current': round_current,
            'round_limit': self.round_limit,
            'experimentation_folder': experimentation_folder,
            'aggregator': {
                "class": 'FakeAggregator',
                "module": self.__module__,
                "parameters": aggregator_params
            },
            'node_selection_strategy': {
                "class": 'FakeStrategy',
                "module": self.__module__,
                "parameters": strategy_params,
                "fds": training_data
            },
            'tags': self.tags,
            'aggregated_params': aggregated_params,
            'job': job,
            'secagg': secagg_state,
        }
        # create breakpoint file
        with open(os.path.join(self.experimentation_folder_path, bkpt_file), "w") as f:
            json.dump(state, f)

        # patch functions for loading breakpoint
        patch_find_breakpoint_path.return_value = self.experimentation_folder_path, bkpt_file

        # mocked model params
        model_params = {'something.bias': [12, 14], 'something.weight': [13, 15]}

        # target aggregated params
        final_aggregated_params = {
            1: {'params_path': '/path/to/my/params_path_1.mpk'},
            2: {'params_path': '/path/to/my/params_path_2.mpk'}
        }
        for aggpar in final_aggregated_params.values():
            aggpar['params'] = model_params
        # target breakpoint element arguments
        final_tags = self.tags
        final_experimentation_folder = experimentation_folder
        final_training_data = {'train_node1': {'name': 'my_first_dataset',
                                               '2': 243}}

        final_training_args = TrainingArgs(only_required=False)
        final_aggregator = {'aggregator_name': 'dummy-aggregator',
                            'aggreg1': False, 'aggreg2': 'dummy_agg_param', '18': 'agg_param18'}
        final_strategy = {'strat1': 'test_strat_param', 'strat2': 421, '3': 'strat_param3'}
        final_job = {'1': 'job_param_dummy', 'jobpar2': False, 'jobpar3': 9.999}
<<<<<<< HEAD

        class FakeModelInstance:
            def load(self, aggreg, update_model):
                return model_params

        patch_training_plan.return_value = FakeModelInstance()
=======
        final_use_secagg = True
        final_secagg_servkey = {'servkey1': 'A VALUE', '2': 247, 'parties': ['one', 'two'], 'job_id': 'A JOB1 ID',
                                }
        final_secagg_biprime = {'biprime1': 'ANOTHER VALUE', 'bip': 'rhyme', 'parties': ['three', 'four'], 'job_id': 'A JOB2 ID',
                                'class': 'FakeSecaggBiprimeContext', 'module': self.__module__}
>>>>>>> c31c3d69

        # could not have it working with a decorator or by patching the whole class
        # (we are in a special case : constructor of
        # an object instantiated from the `cls` of a class function)
        patches_experiment = [
            patch('fedbiomed.researcher.experiment.Experiment.__init__',
                  ExperimentMock.__init__),
            patch('fedbiomed.researcher.experiment.Experiment._set_round_current',
                  ExperimentMock._set_round_current)
        ]
        for p in patches_experiment:
            p.start()

        # Action - Tests

        # Test if breakpoint argument is not type of `str`
        with self.assertRaises(SystemExit):
            Experiment.load_breakpoint(breakpoint_folder_path=True)  # Not str

        # Test if open `open`  and json.load returns exception
        with (
            patch.object(fedbiomed.researcher.experiment, 'open') as m_open,
            patch('json.load') as m_load,
        ):
            m_load = MagicMock()
            m_open.side_effect = OSError
            with self.assertRaises(SystemExit):
                Experiment.load_breakpoint(self.experimentation_folder_path)

            m_open.side_effect = None
            m_load.side_effect = json.JSONDecodeError
            with self.assertRaises(SystemExit):
                Experiment.load_breakpoint(self.experimentation_folder_path)

        # Test if model instance is None
        with patch.object(Experiment, 'training_plan') as m_mi:
            m_mi.return_value = None
            with self.assertRaises(SystemExit):
                Experiment.load_breakpoint(self.experimentation_folder_path)

<<<<<<< HEAD
        # Test when everything is OK
        loaded_exp = Experiment.load_breakpoint(self.experimentation_folder_path)
=======
        # Test when everything is OK, overloading `Serializer.load`.
        with patch('fedbiomed.common.serializer.Serializer.load', return_value=model_params):
            loaded_exp = Experiment.load_breakpoint(self.experimentation_folder_path)
>>>>>>> c31c3d69

        for p in patches_experiment:
            p.stop()

        # verification
        self.assertTrue(isinstance(loaded_exp, Experiment))
        self.assertEqual(loaded_exp._tags, final_tags)
        self.assertEqual(loaded_exp._fds.data(), final_training_data)
        self.assertEqual(loaded_exp._aggregator._aggregator_args, final_aggregator)
        self.assertIsInstance(loaded_exp._aggregator, Aggregator)
        self.assertEqual(loaded_exp._node_selection_strategy._parameters, final_strategy)
        self.assertIsInstance(loaded_exp._node_selection_strategy, Strategy)
        self.assertEqual(loaded_exp._round_current, round_current)
        self.assertEqual(loaded_exp._round_limit, self.round_limit)
        self.assertEqual(loaded_exp._experimentation_folder, final_experimentation_folder)
        self.assertEqual(loaded_exp._training_plan_class, training_plan_class)
        self.assertEqual(loaded_exp._training_plan_path, training_plan_path)
        self.assertEqual(loaded_exp._model_args, model_args)
        self.assertDictEqual(loaded_exp._training_args.dict(), final_training_args.dict())
        self.assertEqual(loaded_exp._job._saved_state, final_job)
        self.assertEqual(loaded_exp._aggregated_params, final_aggregated_params)
        self.assertTrue(loaded_exp._save_breakpoints)
        self.assertFalse(loaded_exp._monitor)
        self.assertTrue(loaded_exp.secagg.active)

    @patch('fedbiomed.researcher.experiment.create_unique_file_link')
    def test_experiment_33_static_save_aggregated_params(self,
                                                         mock_create_unique_file_link):
        """Testing static private method of experiment for saving aggregated params"""

        mock_create_unique_file_link.return_value = '/test/path/'

        # Test invalid type of arguments
        agg_params = 12  #
        with self.assertRaises(SystemExit):
            Experiment._save_aggregated_params(aggregated_params_init=agg_params, breakpoint_path="./")
        with self.assertRaises(SystemExit):
            Experiment._save_aggregated_params(aggregated_params_init={}, breakpoint_path=True)

        # Test if aggregated_params_init is dict but values not
        agg_params = {"node-1": True, "node-2": False}
        with self.assertRaises(SystemExit):
            Experiment._save_aggregated_params(aggregated_params_init=agg_params, breakpoint_path='/')

        # Test expected sceneries
        agg_params = {
            "node-1": {'params_path': '/'},
            "node-2": {'params_path': '/'}
        }
        expected_agg_params = {
            "node-1": {'params_path': '/test/path/'},
            "node-2": {'params_path': '/test/path/'}
        }
        agg_p = Experiment._save_aggregated_params(aggregated_params_init=agg_params, breakpoint_path='/')
        self.assertDictEqual(agg_p, expected_agg_params, '_save_aggregated_params result is not as expected')

<<<<<<< HEAD
    def test_experiment_31_static_load_aggregated_params(self):
        """ Testing static method for loading aggregated params of Experiment"""

        def load_func(x, update_model):
            return False
=======

    def test_experiment_34_static_load_aggregated_params(self):
        """Testing static method for loading aggregated params of Experiment"""
>>>>>>> c31c3d69

        # Test invalid type of aggregated params (should be dict)
        with self.assertRaises(SystemExit):
            Experiment._load_aggregated_params(True)

        # Test invalid key in aggregated params
        agg_params = {
            "node-1": {'params_path': '/test/path/'},
            "node-2": {'params_path': '/test/path/'}
        }
        with self.assertRaises(SystemExit):
            Experiment._load_aggregated_params(agg_params)

        # Test normal scenario
        agg_params = {
            "0": {'params_path': '/test/path/'},
            "1": {'params_path': '/test/path/'}
        }
        expected = {0: {'params_path': '/test/path/', 'params': False},
                    1: {'params_path': '/test/path/', 'params': False}}
        with patch('fedbiomed.common.serializer.Serializer.load', return_value=False):
            result = Experiment._load_aggregated_params(agg_params)
        self.assertDictEqual(result, expected, '_load_aggregated_params did not return as expected')

<<<<<<< HEAD
    def test_experiment_32_private_create_object(self):
=======

    def test_experiment_35_private_create_object(self):
>>>>>>> c31c3d69
        """tests `_create_object_ method :
        Importing class, creating and initializing multiple objects from
        breakpoint state for object and file containing class code
        """

        # Test if args is not instance of dict
        with self.assertRaises(SystemExit):
            Experiment._create_object(args=True)

        # Test if module does not exist
        args = {
            'class': 'Test',
            'module': 'test.test'
        }
        with self.assertRaises(SystemExit):
            Experiment._create_object(args=args)

        # need EXPERIMENTS_DIR in PYTHONPATH to use it as directory for saving module
        sys.path.append(
            os.path.join(environ['EXPERIMENTS_DIR'],
                         self.experimentation_folder)
        )

        # NO leading indents in class source code - write as string to avoid `re` operations
        class_source = \
            "class TestClass:\n" + \
            "   def __init__(self, **kwargs):\n" + \
            "       self._kwargs = kwargs\n" + \
            "   def load_state(self, state :str, **kwargs):\n" + \
            "       self._state = state\n"

        class_source_exception = \
            "class TestClassException:\n" + \
            "   def __init__(self, **kwargs):\n" + \
            "       self._kwargs = kwargs\n" + \
            "       raise Exception()\n" + \
            "   def load_state(self, state :str, **kwargs):\n" + \
            "       self._state = state\n"

        test_class_name = 'TestClass'
        module_name = 'testmodule'
        test_class_name_exc = 'TestClassException'
        module_name_exc = 'testmoduleexc'
        # arguments for creating object
        object_def = {
            'class': test_class_name,
            'module': module_name,
            'other': 'my_arbitrary_field'
        }

        # arguments for creating object for raising exception
        object_def_exception = {
            'class': test_class_name_exc,
            'module': module_name_exc,
            'other': 'my_arbitrary_field'
        }

        # optional object arguments
        object_kwargs = {'toto': 321, 'titi': 'dummy_par'}

        # input file contains code for object creation
        module_file_path = os.path.join(self.experimentation_folder_path, module_name + '.py')
        module_file_path_exc = os.path.join(self.experimentation_folder_path, module_name_exc + '.py')
        with open(module_file_path, "w") as f:
            f.write(class_source)
        with open(module_file_path_exc, "w") as f:
            f.write(class_source_exception)

        # action

        # Test `eval` exception while building class
        with patch.object(fedbiomed.researcher.experiment, 'eval') as m_eval:
            m_eval.side_effect = Exception
            with self.assertRaises(SystemExit):
                Experiment._create_object(object_def)

        # Test when class_code() (building class) raises error
        with self.assertRaises(SystemExit):
            Experiment._create_object(args=object_def_exception)

        # Test instantiate multiple objects of the class
        loaded_objects_noarg = []
        for _ in range(0, 2):
            loaded_objects_noarg.append(Experiment._create_object(object_def))
        loaded_objects_arg = []
        for _ in range(0, 2):
            loaded_objects_arg.append(Experiment._create_object(object_def, **object_kwargs))

        # need to import class for testing
        exec('from ' + module_name + ' import ' + test_class_name)
        test_class = eval(test_class_name)

        # testing
        for loaded_object in loaded_objects_noarg:
            self.assertTrue(isinstance(loaded_object, test_class))
            self.assertEqual(loaded_object._state, object_def)
        for loaded_object in loaded_objects_arg:
            self.assertTrue(isinstance(loaded_object, test_class))
            self.assertEqual(loaded_object._state, object_def)
            self.assertEqual(loaded_object._kwargs, object_kwargs)

        # clean after tests
        del test_class


if __name__ == '__main__':  # pragma: no cover
    unittest.main()<|MERGE_RESOLUTION|>--- conflicted
+++ resolved
@@ -36,12 +36,9 @@
 from fedbiomed.researcher.experiment import Experiment
 from fedbiomed.researcher.job import Job
 from fedbiomed.researcher.monitor import Monitor
-<<<<<<< HEAD
-from fedbiomed.researcher.secure_aggregation import SecureAggregation
-=======
 from fedbiomed.researcher.responses import Responses
 from fedbiomed.researcher.secagg import SecaggBiprimeContext, SecaggContext, SecaggServkeyContext
->>>>>>> c31c3d69
+from fedbiomed.researcher.secure_aggregation import SecureAggregation
 from fedbiomed.researcher.strategies.strategy import Strategy
 from fedbiomed.researcher.strategies.default_strategy import DefaultStrategy
 
@@ -378,12 +375,7 @@
         with self.assertRaises(SystemExit):
             self.test_exp.info()
 
-<<<<<<< HEAD
-    def test_experiment_03_set_tags(self):
-=======
-
     def test_experiment_04_set_tags(self):
->>>>>>> c31c3d69
         """ Testing setter for _tags attribute of Experiment """
 
         # Test tags as List
@@ -412,12 +404,7 @@
         tags = self.test_exp.set_tags(tags_expected)
         self.assertEqual(tags, tags_expected, f'Expected tags should be None not {tags}')
 
-<<<<<<< HEAD
-    def test_experiment_04_set_nodes(self):
-=======
-
     def test_experiment_05_set_nodes(self):
->>>>>>> c31c3d69
 
         # Test tags as List
         nodes_expected = ['node-1', 'node-2']
@@ -456,12 +443,7 @@
         nodes = self.test_exp.set_nodes(nodes_expected)
         self.assertEqual(nodes, nodes_expected, f'Expected nodes should be None not {nodes}')
 
-<<<<<<< HEAD
-    def test_experiment_04_set_training_data(self):
-=======
-
     def test_experiment_06_set_training_data(self):
->>>>>>> c31c3d69
         """ Testing setter for ._fds attribute of Experiment """
         # Test by passing training data as None when there are tags already set
         td_expected = None
@@ -546,12 +528,7 @@
         with self.assertRaises(SystemExit):
             self.test_exp.set_aggregator(aggregator=agg_expected)
 
-<<<<<<< HEAD
-    def test_experiment_06_set_strategy(self):
-=======
-
     def test_experiment_08_set_strategy(self):
->>>>>>> c31c3d69
         """Testing setter for node_selection_strategy attribute of Experiment class"""
 
         # Test by passing strategy as None
@@ -591,12 +568,7 @@
         with self.assertRaises(SystemExit):
             self.test_exp.set_strategy(node_selection_strategy=strategy_expected)
 
-<<<<<<< HEAD
-    def test_experiment_07_set_round_limit(self):
-=======
-
     def test_experiment_09_set_round_limit(self):
->>>>>>> c31c3d69
         """Testing setter for round limit"""
 
         # Test setting round limit to None
@@ -633,12 +605,7 @@
         with self.assertRaises(SystemExit):
             self.test_exp.set_round_limit(round_limit=rl_expected)
 
-<<<<<<< HEAD
-    def test_experiment_08_private_set_round_current(self):
-=======
-
     def test_experiment_10_private_set_round_current(self):
->>>>>>> c31c3d69
         """ Testing private method for setting round current for the experiment """
 
         # Test raise SystemExit when argument not in valid int type
@@ -659,12 +626,7 @@
         rcurrent = self.test_exp._set_round_current(rcurrent_expected)
         self.assertEqual(rcurrent, rcurrent_expected, 'Setter for round current did not properly set the current round')
 
-<<<<<<< HEAD
-    def test_experiment_09_set_experimentation_folder(self):
-=======
-
     def test_experiment_11_set_experimentation_folder(self):
->>>>>>> c31c3d69
         """ Test setting experimentation folder for the experiment """
 
         # Test passing None for folder path
@@ -692,12 +654,7 @@
         self.test_exp.set_experimentation_folder('12')
         self.mock_logger_debug.assert_called_once()
 
-<<<<<<< HEAD
-    def test_experiment_10_set_training_plan_class(self):
-=======
-
     def test_experiment_12_set_training_plan_class(self):
->>>>>>> c31c3d69
         """ Testing setter for training_plan  """
 
         # Test setting training_plan to None
@@ -787,12 +744,7 @@
         # Since _training_plan_is_defined has become True with previous test block there will be only one call
         self.mock_logger_debug.assert_called_once()
 
-<<<<<<< HEAD
-    def test_experiment_12_set_model_arguments(self):
-=======
-
     def test_experiment_14_set_model_arguments(self):
->>>>>>> c31c3d69
         """ Testing setter for model arguments of Experiment """
 
         # Test setting model_args as in invalid type
@@ -959,12 +911,7 @@
         self.test_exp.set_job()
         self.test_exp.set_test_metric('ACCURACY')
 
-<<<<<<< HEAD
-    def test_experiment_17_set_test_on_global_updates(self):
-=======
-
     def test_experiment_18_set_test_on_global_updates(self):
->>>>>>> c31c3d69
 
         # Set job
         result = self.test_exp.set_test_on_global_updates(True)
@@ -975,12 +922,7 @@
         with self.assertRaises(SystemExit):
             self.test_exp.set_test_on_global_updates('NotBool')
 
-<<<<<<< HEAD
-    def test_experiment_18_set_test_on_local_updates(self):
-=======
-
     def test_experiment_19_set_test_on_local_updates(self):
->>>>>>> c31c3d69
 
         # Set job
         result = self.test_exp.set_test_on_local_updates(True)
@@ -1038,19 +980,7 @@
         sb = self.test_exp.set_save_breakpoints(True)
         self.assertTrue(sb, 'save_breakpoint has not been set correctly')
 
-<<<<<<< HEAD
-    def test_experiment_21_set_secagg(self):
-=======
-    @patch('fedbiomed.researcher.experiment.Job')
-    @patch('fedbiomed.researcher.experiment.SecaggServkeyContext')
-    @patch('fedbiomed.researcher.experiment.SecaggBiprimeContext')
-    def test_experiment_22_set_use_secagg(
-        self,
-        mock_secaggbiprimecontext,
-        mock_secaggservkeycontext,
-        mock_job,
-    ):
->>>>>>> c31c3d69
+    def test_experiment_22_set_secagg(self):
         """ Test setter for use_secagg attr of experiment class """
 
         # Test invalid type of arguments
@@ -1191,7 +1121,6 @@
         # additional checks
         self.assertEqual(result, 1)
 
-<<<<<<< HEAD
 
         # Test experiment secagg run_once ----------------------------------------------------------------------
         # Set secagg true
@@ -1219,8 +1148,6 @@
             self.test_exp._round_current = 1
             self.test_exp.run_once()
 
-=======
->>>>>>> c31c3d69
     @patch('fedbiomed.researcher.experiment.Experiment.breakpoint')
     @patch('fedbiomed.researcher.aggregators.scaffold.Scaffold.aggregate')
     @patch('fedbiomed.researcher.aggregators.scaffold.Scaffold.create_aggregator_args')
@@ -1230,11 +1157,7 @@
     @patch('fedbiomed.researcher.job.Job.start_nodes_training_round')
     @patch('fedbiomed.researcher.job.Job.update_parameters')
     @patch('fedbiomed.researcher.job.Job.__init__')
-<<<<<<< HEAD
-    def test_experiment_23_run_once_with_scaffold_and_training_args(self,
-=======
     def test_experiment_25_run_once_with_scaffold_and_training_args(self,
->>>>>>> c31c3d69
                                                                     mock_job_init,
                                                                     mock_job_updates_params,
                                                                     mock_job_training,
@@ -1278,11 +1201,7 @@
     @patch('fedbiomed.researcher.job.Job.start_nodes_training_round')
     @patch('fedbiomed.researcher.job.Job.update_parameters')
     @patch('fedbiomed.researcher.job.Job.__init__')
-<<<<<<< HEAD
-    def test_experiment_24_strategy(self,
-=======
     def test_experiment_26_strategy(self,
->>>>>>> c31c3d69
                                     mock_job_init,
                                     mock_job_updates_params,
                                     mock_job_training,
@@ -1299,11 +1218,7 @@
         node_sample_size = [10, 20]  # size of samples parsedby each node
 
         assert len(node_ids) == len(node_sample_size), "wrong setup for test: node_ids and node_sample_size should be" \
-<<<<<<< HEAD
-                                                       "of the same size"
-=======
             "of the same size"
->>>>>>> c31c3d69
 
         training_plan = MagicMock()
         training_plan.type = MagicMock()
@@ -1311,18 +1226,6 @@
         mock_job_init.return_value = None
         mock_job_training.return_value = None
         mock_job_training_replies.return_value = {self.test_exp.round_current():
-<<<<<<< HEAD
-                                                      Responses([{'success': True,
-                                                                  'msg': "this is a sucessful training",
-                                                                  'dataset_id': 'dataset-id-123abc',
-                                                                  'node_id': node_id,
-                                                                  'params_path': '/path/to/my/file',
-                                                                  'params': model_param,
-                                                                  'sample_size': sample_size
-                                                                  } for node_id, sample_size in
-                                                                 zip(node_ids, node_sample_size)
-                                                                 ])}
-=======
             Responses( [{ 'success': True,
                          'msg': "this is a sucessful training",
                              'dataset_id': 'dataset-id-123abc',
@@ -1332,7 +1235,6 @@
                              'sample_size': sample_size
                              } for node_id, sample_size in zip(node_ids, node_sample_size)
                         ])}
->>>>>>> c31c3d69
         mock_job_training_plan_type.return_value = PropertyMock(return_value=training_plan)
         mock_job_updates_params.return_value = "path/to/my/file", "http://some/url/to/my/file"
 
@@ -1348,21 +1250,12 @@
         self.test_exp.set_job()
         # Set strategy
         self.test_exp.set_strategy(DefaultStrategy(data=FederatedDataSet({
-<<<<<<< HEAD
-            'node-1': [{'dataset_id': 'dataset-id-1',
-                        'shape': [100, 100]}],
-            'node-2': [{'dataset_id': 'dataset-id-2',
-                        'shape': [120, 120],
-                        'test_ratio': .0}],
-        })))
-=======
                                                     'node-1': [{'dataset_id': 'dataset-id-1',
                                                                 'shape': [100, 100]}],
                                                     'node-2': [{'dataset_id': 'dataset-id-2',
                                                                 'shape': [120, 120],
                                                                 'test_ratio': .0}],
                                                 })))
->>>>>>> c31c3d69
         # set training_args
         self.test_exp.set_training_args({'num_updates': num_updates})
         self.test_exp.set_aggregator(FedAverage())
@@ -1370,13 +1263,8 @@
         self.test_exp.set_save_breakpoints(False)
         result = self.test_exp.run_once()
 
-<<<<<<< HEAD
-        weigths = {node_id: sample_size / sum(node_sample_size) for node_id, sample_size in zip(node_ids,
-                                                                                                node_sample_size)}
-=======
         weigths = {node_id: sample_size/sum(node_sample_size) for node_id, sample_size in zip(node_ids,
                                                                                               node_sample_size)}
->>>>>>> c31c3d69
         model_params = {node_id: model_param for node_id in node_ids}
         mock_fedavg_aggregate.assert_called_with(model_params, weigths,
                                                  global_model=unittest.mock.ANY,
@@ -1391,19 +1279,7 @@
 
         node_sample_size = [10, None]
         mock_job_training_replies.return_value = {self.test_exp.round_current():
-<<<<<<< HEAD
-                                                      Responses([{'success': True,
-                                                                  'msg': "this is a sucessful training",
-                                                                  'dataset_id': 'dataset-id-123abc',
-                                                                  'node_id': node_id,
-                                                                  'params_path': '/path/to/my/file',
-                                                                  'params': model_param,
-                                                                  'sample_size': sample_size
-                                                                  } for node_id, sample_size in
-                                                                 zip(node_ids, node_sample_size)
-                                                                 ])}
-=======
-            Responses( [{ 'success': True,
+            Responses([{'success': True,
                          'msg': "this is a sucessful training",
                              'dataset_id': 'dataset-id-123abc',
                              'node_id': node_id,
@@ -1412,7 +1288,6 @@
                              'sample_size': sample_size
                              } for node_id, sample_size in zip(node_ids, node_sample_size)
                         ])}
->>>>>>> c31c3d69
 
         with self.assertRaises(SystemExit):
             # should raise a FedbiomedStrategyError, describing the error
@@ -1507,15 +1382,9 @@
 
     @patch('builtins.open')
     @patch('fedbiomed.researcher.job.Job.training_plan_file', new_callable=PropertyMock)
-<<<<<<< HEAD
-    def test_experiment_25_training_plan_file(self,
-                                              mock_training_plan_file,
-                                              mock_open):
-=======
     def test_experiment_28_training_plan_file(self,
                                       mock_training_plan_file,
                                       mock_open):
->>>>>>> c31c3d69
         """ Testing getter training_plan_file of the experiment class """
 
         m_open = MagicMock()
@@ -1554,15 +1423,9 @@
 
     @patch('fedbiomed.researcher.job.Job.__init__', return_value=None)
     @patch('fedbiomed.researcher.job.Job.check_training_plan_is_approved_by_nodes')
-<<<<<<< HEAD
-    def test_experiment_26_check_training_plan_status(self,
-                                                      mock_job_model_is_approved,
-                                                      mock_job):
-=======
     def test_experiment_29_check_training_plan_status(self,
                                               mock_job_model_is_approved,
                                               mock_job):
->>>>>>> c31c3d69
         """Testing method that checks model status """
 
         # Test error if ._job is not defined
@@ -1702,7 +1565,6 @@
 
 
 
-<<<<<<< HEAD
         self.test_exp.breakpoint()
 
 
@@ -1712,29 +1574,10 @@
             'model_' + str("{:04d}".format(round_current - 1)) + '.py')
         final_agg_params = {
             'entry1': {
-                'params_path': os.path.join(self.experimentation_folder_path, 'params_path.pt')
+                'params_path': os.path.join(self.experimentation_folder_path, 'params_path.mpk')
             },
             'entry2': {
-                'params_path': os.path.join(self.experimentation_folder_path, 'other_params_path.pt')
-=======
-            # action
-            patcher_secagg_context = patch('fedbiomed.researcher.experiment.SecaggContext', SecaggContext)
-            patcher_secagg_context.start()
-            self.test_exp.breakpoint()
-            patcher_secagg_context.start()
-
-            # verification
-            final_training_plan_path = os.path.join(
-                self.experimentation_folder_path,
-                'model_' + str("{:04d}".format(round_current - 1)) + '.py')
-            final_agg_params = {
-                'entry1': {
-                    'params_path': os.path.join(self.experimentation_folder_path, 'params_path.mpk')
-                },
-                'entry2': {
-                    'params_path': os.path.join(self.experimentation_folder_path, 'other_params_path.mpk')
-                }
->>>>>>> c31c3d69
+                'params_path': os.path.join(self.experimentation_folder_path, 'other_params_path.mpk')
             }
         }
         # better : catch exception if cannot read file or not json
@@ -1808,7 +1651,6 @@
             2: {'params_path': '/path/to/my/params_path_2.mpk'}
         }
         job = {1: 'job_param_dummy', 'jobpar2': False, 'jobpar3': 9.999}
-<<<<<<< HEAD
         secagg_state = {
             'class': "SecureAggregation",
             'module': 'fedbiomed.researcher.secure_aggregation',
@@ -1849,20 +1691,6 @@
                 'timeout': 10
             }
         }
-=======
-        use_secagg = True
-        secagg_servkey = {'secagg_id': '1234',
-                          'researcher_id': '1234',
-                          'status': True,
-                          'context': None,
-                          'servkey1': 'A VALUE', 2: 247, 'parties': ['one', 'two'],
-                          'job_id': 'A JOB1 ID',
-                          'class': 'FakeSecaggServkeyContext',
-                          'module': self.__module__}
-        secagg_biprime = {'biprime1': 'ANOTHER VALUE', 'bip': 'rhyme', 'parties': ['three', 'four'], 'job_id': 'A JOB2 ID',
-                          'class': 'FakeSecaggBiprimeContext', 'module': self.__module__}
-
->>>>>>> c31c3d69
 
         fake_aggregator = FakeAggregator()
         fake_aggregator._aggregator_args = aggregator_params
@@ -1923,20 +1751,12 @@
                             'aggreg1': False, 'aggreg2': 'dummy_agg_param', '18': 'agg_param18'}
         final_strategy = {'strat1': 'test_strat_param', 'strat2': 421, '3': 'strat_param3'}
         final_job = {'1': 'job_param_dummy', 'jobpar2': False, 'jobpar3': 9.999}
-<<<<<<< HEAD
 
         class FakeModelInstance:
             def load(self, aggreg, update_model):
                 return model_params
 
         patch_training_plan.return_value = FakeModelInstance()
-=======
-        final_use_secagg = True
-        final_secagg_servkey = {'servkey1': 'A VALUE', '2': 247, 'parties': ['one', 'two'], 'job_id': 'A JOB1 ID',
-                                }
-        final_secagg_biprime = {'biprime1': 'ANOTHER VALUE', 'bip': 'rhyme', 'parties': ['three', 'four'], 'job_id': 'A JOB2 ID',
-                                'class': 'FakeSecaggBiprimeContext', 'module': self.__module__}
->>>>>>> c31c3d69
 
         # could not have it working with a decorator or by patching the whole class
         # (we are in a special case : constructor of
@@ -1957,10 +1777,9 @@
             Experiment.load_breakpoint(breakpoint_folder_path=True)  # Not str
 
         # Test if open `open`  and json.load returns exception
-        with (
-            patch.object(fedbiomed.researcher.experiment, 'open') as m_open,
-            patch('json.load') as m_load,
-        ):
+        with patch.object(fedbiomed.researcher.experiment, 'open') as m_open, \
+                patch.object(fedbiomed.researcher.experiment.json, 'load') as m_load:
+
             m_load = MagicMock()
             m_open.side_effect = OSError
             with self.assertRaises(SystemExit):
@@ -1977,14 +1796,9 @@
             with self.assertRaises(SystemExit):
                 Experiment.load_breakpoint(self.experimentation_folder_path)
 
-<<<<<<< HEAD
-        # Test when everything is OK
-        loaded_exp = Experiment.load_breakpoint(self.experimentation_folder_path)
-=======
         # Test when everything is OK, overloading `Serializer.load`.
         with patch('fedbiomed.common.serializer.Serializer.load', return_value=model_params):
             loaded_exp = Experiment.load_breakpoint(self.experimentation_folder_path)
->>>>>>> c31c3d69
 
         for p in patches_experiment:
             p.stop()
@@ -2041,17 +1855,8 @@
         agg_p = Experiment._save_aggregated_params(aggregated_params_init=agg_params, breakpoint_path='/')
         self.assertDictEqual(agg_p, expected_agg_params, '_save_aggregated_params result is not as expected')
 
-<<<<<<< HEAD
-    def test_experiment_31_static_load_aggregated_params(self):
-        """ Testing static method for loading aggregated params of Experiment"""
-
-        def load_func(x, update_model):
-            return False
-=======
-
     def test_experiment_34_static_load_aggregated_params(self):
         """Testing static method for loading aggregated params of Experiment"""
->>>>>>> c31c3d69
 
         # Test invalid type of aggregated params (should be dict)
         with self.assertRaises(SystemExit):
@@ -2076,12 +1881,7 @@
             result = Experiment._load_aggregated_params(agg_params)
         self.assertDictEqual(result, expected, '_load_aggregated_params did not return as expected')
 
-<<<<<<< HEAD
-    def test_experiment_32_private_create_object(self):
-=======
-
     def test_experiment_35_private_create_object(self):
->>>>>>> c31c3d69
         """tests `_create_object_ method :
         Importing class, creating and initializing multiple objects from
         breakpoint state for object and file containing class code
