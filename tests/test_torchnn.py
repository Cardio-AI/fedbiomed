--- conflicted
+++ resolved
@@ -192,16 +192,10 @@
         tp._optimizer_args = {}
         tp._model_args = {}
         tp._dp_controller = FakeDPController()
-<<<<<<< HEAD
-        tp._configure_model_and_optimizer(model_args={})
+        tp._configure_model_and_optimizer()
         self.assertEqual(tp._optimizer.optimizer, TestTorchnn.optimizer.optimizer)
         self.assertEqual(tp._optimizer._model.model, TestTorchnn.model.model)
         self.assertEqual(tp._model.model, TestTorchnn.model.model)
-=======
-        tp._configure_model_and_optimizer()
-        self.assertEqual(tp._optimizer, TestTorchnn.optimizer)
-        self.assertEqual(tp._model.model, TestTorchnn.model)
->>>>>>> 49055cf8
         # ---------------------------------------------------------------------------------
 
     def test_torch_training_plan_05_configure_model_and_optimizer_2(self):
@@ -218,16 +212,10 @@
         tp._optimizer_args = {}
         tp._model_args = {}
         tp._dp_controller = FakeDPController()
-<<<<<<< HEAD
-        tp._configure_model_and_optimizer(model_args={})
+        tp._configure_model_and_optimizer()
         self.assertEqual(tp._optimizer.optimizer, TestTorchnn.optimizer.optimizer)
         self.assertEqual(tp._optimizer._model.model, TestTorchnn.model.model)
         self.assertEqual(tp._model.model, TestTorchnn.model.model)
-=======
-        tp._configure_model_and_optimizer()
-        self.assertEqual(tp._optimizer, TestTorchnn.optimizer)
-        self.assertEqual(tp._model.model, TestTorchnn.model)
->>>>>>> 49055cf8
         # -----------------------------------------------------------------------------------
 
     def test_torch_training_plan_06_configure_model_and_optimizer_test_invalid_types(self):
@@ -243,16 +231,11 @@
         tp = FakeTP()
         tp._optimizer_args = {}
         tp._model_args = {}
-        tp._dp_controller = MagicMock()
-        tp._dp_controller.validate_and_fix_model(return_value=None)
-
-<<<<<<< HEAD
+        tp._dp_controller = MagicMock(validate_and_fix_model=MagicMock(return_value=None))
+        #tp._dp_controller.validate_and_fix_model(return_value=MagicMock(return_value=None))
+
         with self.assertRaises(FedbiomedModelError):
-            tp._configure_model_and_optimizer(model_args={})
-=======
-        with self.assertRaises(FedbiomedTrainingPlanError):
             tp._configure_model_and_optimizer()
->>>>>>> 49055cf8
 
         # -----------------------------------------------------------------------------------
 
@@ -267,14 +250,8 @@
         tp._optimizer_args = {}
         tp._model_args = {}
         tp._dp_controller = FakeDPController()
-<<<<<<< HEAD
-
         with self.assertRaises(FedbiomedOptimizerError):
-            tp._configure_model_and_optimizer(model_args={})
-=======
-        with self.assertRaises(FedbiomedTrainingPlanError):
             tp._configure_model_and_optimizer()
->>>>>>> 49055cf8
 
     def test_torch_training_plan_07_configure_model_and_optimizer_test_invalid_types(self):
         """Tests method for configuring model and optimizer with wrong number of arguments """
