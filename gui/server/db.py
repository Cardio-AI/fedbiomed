--- conflicted
+++ resolved
@@ -6,23 +6,17 @@
 from tinydb import TinyDB, Query
 from tinydb.table import Table
 
-<<<<<<< HEAD
+from app import app, config
+from utils import set_password_hash
+
+
+
 # WARNING: this Database class should not exist, all accesses to TinyDB should occur
 # through the fedbiomed.node_dataset_manager.DatasetManager, this
 # breaks basic object paradigm
 # Until this is refactored (and Database class is removed), please use
 # `DatasetManager` when adding new accesses to the database
-
-class Database:
-=======
-from app import app, config
-from utils import set_password_hash
-
-
-# from routes import UserRoleType
-
 class BaseDatabase:
->>>>>>> 203ceda5
 
     def __init__(self, db_path: str):
         """ Database class for TinyDB. It is general wrapper for
@@ -62,7 +56,7 @@
         """Method  for selecting TinyDB table containing the datasets.
 
         Returns:
-            A TinyDB `Table` object for this table. 
+            A TinyDB `Table` object for this table.
         """
         return self._table('Datasets')
 
