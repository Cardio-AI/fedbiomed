import csv
import os
import uuid

import pandas as pd
from app import app
from db import node_database
from flask import request, jsonify


# TODO: Support upload function for user
@app.route('/upload-csv', methods=['POST'])
def upload_file():

    if request.method == 'POST':
        file = request.files['file']
        tags = request.form.getlist('tags')
        name = request.form.get('name')
        desc = request.form.get('desc')
        type = request.form.get('type')

        result = {
            'success': 0,
            'tags': tags,
            'name': name,
            'desc': desc,
            'type': type
        }

        path = os.path.join('/fedbiomed', 'data' , file.filename)
        path_host = os.path.join(app.config['NODE_FEDBIOMED_ROOT'] , 'data' , file.filename)
        file.save(os.path.join('/fedbiomed/data' , file.filename))
        sniffer = csv.Sniffer()

        with open(path, 'r') as file:
            delimiter = sniffer.sniff(file.readline()).delimiter
            header = None if not sniffer.has_header(file.read()) else 0

        data = pd.read_csv(path, index_col=None, sep=delimiter, header=header)
        shape = data.shape

<<<<<<< HEAD
        table = node_database.table('_default')
=======
        table = database.table_datasets()
>>>>>>> ee5ff68b
        dataset_id = 'dataset_' + str(uuid.uuid4())
        types = [str(t) for t in data.dtypes]

        table.insert(
            dict(name=name, data_type=type, tags=tags,
            description=desc, shape=shape,
            path=path_host, dataset_id=dataset_id, dtypes=types)
        )

        return jsonify(result)
    else:

        return 0<|MERGE_RESOLUTION|>--- conflicted
+++ resolved
@@ -39,11 +39,7 @@
         data = pd.read_csv(path, index_col=None, sep=delimiter, header=header)
         shape = data.shape
 
-<<<<<<< HEAD
-        table = node_database.table('_default')
-=======
-        table = database.table_datasets()
->>>>>>> ee5ff68b
+        table = node_database.table_datasets()
         dataset_id = 'dataset_' + str(uuid.uuid4())
         types = [str(t) for t in data.dtypes]
 
