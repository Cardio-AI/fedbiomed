{
 "cells": [
  {
   "cell_type": "markdown",
   "metadata": {},
   "source": [
    "# Training with Secure Aggregation\n",
    "Secure aggregation is one of the security feature that is provided by Fed-BioMed. Please refer to secure aggregation user guide for more information regarding the methods and techniques that are used. This tutorial gives an example of secure aggregation usage in Fed-BioMed."
   ]
  },
  {
   "cell_type": "markdown",
   "metadata": {},
   "source": [
    "## Setting up the nodes\n",
    "\n",
    "During the tutorial, nodes and researcher will be launched locally using single clone of Fed-BioMed. However, it is also possible to execute notebook cells when the components are configured remotely by respecting following instruction.\n",
    "\n",
<<<<<<< HEAD
    "This part contains setup of a basic example for Fed-BioMed. At this point, nothing is specific to secure aggregation."
=======
    "### Start the network\n",
    "Before running this notebook, start the network with `./scripts/fedbiomed_run network`\n",
    "\n",
    "### Configuring/Installing  Element for Secure Aggregation\n",
    "\n",
    "You can follow the detailed instructions for configuring Fed-BioMed instance for secure aggregation] or apply following shortened instructions for a basic setup.\n",
    "\n",
    "#### 1. Install and configure\n",
    "\n",
    "Fed-BioMed uses MP-SPDZ for MPC. Therefore, please make sure that MP-SPDZ are installed and configured for Fed-BioMed by running following command.\n",
    "\n",
    "\n",
    "```\n",
    "${FEDBIOMED_DIR}/scripts/fedbiomed_configure_secagg node\n",
    "```\n",
    "\n",
    "<div class=\"Note\">\n",
    "    <p>Since node and researcher will be run in the same machine, single configuration for MP-SDPZ will enouhg</>\n",
    "</div>\n",
    "\n",
    "#### 2. Create node and researcher instances\n",
    "\n",
    "The setup for secure aggregation requires knowledge of the participating Fed-BioMed components in advance. Therefore, each component that will participate in the training should be created before starting them. Afterwards, participating components can be registered in every other component.\n",
    "\n",
    "##### 2.1\n",
    "It is mandatory to have at least two nodes for the experiment that requires secure aggregation. Please execute following commands to create two nodes.\n",
    "\n",
    "Node 1:\n",
    "```\n",
    "${FEDBIOMED_DIR}/scripts/fedbiomed_run node config config-n1.ini configuration create\n",
    "```\n",
    "\n",
    "Node 2:\n",
    "```\n",
    "${FEDBIOMED_DIR}/scripts/fedbiomed_run node config config-n2.ini configuration create\n",
    "```\n",
    "\n",
    "##### 2.2 Create researcher\n",
    "\n",
    "Please run the command below to create researcher component.\n",
    "\n",
    "```\n",
    "${FEDBIOMED_DIR}/scripts/fedbiomed_run researcher configuration create\n",
    "```\n",
    "\n",
    "\n",
    "#### 3. Registering participating Fed-BioMed instances\n",
    "\n",
    "Normally, as it is mentioned in secure aggregation configuration each participating instance should register network credentials of others such as IP, port and SSL certificate. however, since this example will be run on single clone of Fed-BioMed, registration process can be done automaticity by running following command.\n",
    "\n",
    "```\n",
    "${FEDBIOMED_DIR}/scripts/fedbiomed_run certicate-dev-setup\n",
    "```\n",
    "\n",
    "#### 4. Add dataset and start nodes\n",
    "\n",
    "The next step will be adding/deploying MNIST dataset in the nodes and starting them. For these step you can follow the instructions for adding dataset into nodes to add MNIST dataset. After the datasets are deployed you can start the nodes and researcher."
>>>>>>> e13829c8
   ]
  },
  {
   "cell_type": "markdown",
   "metadata": {},
<<<<<<< HEAD
   "source": [
    "### Setting nodes up\n",
    "It is necessary to previously configure ** at least two nodes**:\n",
    "1. `./scripts/fedbiomed_run node config config_node1.ini add` (respectively for the second node: `./scripts/fedbiomed_run node config config_node2.ini add`)\n",
    "  * Select option 2 (default) to add MNIST to the node\n",
    "  * Confirm default tags by hitting \"y\" and ENTER\n",
    "  * Pick the folder where MNIST is downloaded (this is due to a pytorch issue https://github.com/pytorch/vision/issues/3549)\n",
    "  * Data must have been added (if you get a warning saying that data must be unique is because it's been already added)\n",
    "  \n",
    "2. Check that your data has been added by executing `./scripts/fedbiomed_run config config_node1.ini node list`\n",
    "3. Run the node using `./scripts/fedbiomed_run config_node1.ini node run`. Wait until you get `Starting task manager`. it means you are online."
   ]
=======
   "source": []
>>>>>>> e13829c8
  },
  {
   "cell_type": "markdown",
   "metadata": {},
   "source": [
    "### Define an experiment model and parameters\""
   ]
  },
  {
   "cell_type": "markdown",
   "metadata": {},
   "source": [
    "Declare a torch training plan MyTrainingPlan class to send for training on the node"
   ]
  },
  {
   "cell_type": "code",
   "execution_count": null,
   "metadata": {},
   "outputs": [],
   "source": [
    "import torch\n",
    "import torch.nn as nn\n",
    "from fedbiomed.common.training_plans import TorchTrainingPlan\n",
    "from fedbiomed.common.data import DataManager\n",
    "from torchvision import datasets, transforms\n",
    "\n",
    "\n",
    "# Here we define the model to be used. \n",
    "# You can use any class name (here 'Net')\n",
    "class MyTrainingPlan(TorchTrainingPlan):\n",
    "    \n",
    "    # Defines and return model \n",
    "    def init_model(self, model_args):\n",
    "        return self.Net(model_args = model_args)\n",
    "    \n",
    "    # Defines and return optimizer\n",
    "    def init_optimizer(self, optimizer_args):\n",
    "        return torch.optim.Adam(self.model().parameters(), lr = optimizer_args[\"lr\"])\n",
    "    \n",
    "    # Declares and return dependencies\n",
    "    def init_dependencies(self):\n",
    "        deps = [\"from torchvision import datasets, transforms\"]\n",
    "        return deps\n",
    "    \n",
    "    class Net(nn.Module):\n",
    "        def __init__(self, model_args):\n",
    "            super().__init__()\n",
    "            self.conv1 = nn.Conv2d(1, 32, 3, 1)\n",
    "            self.conv2 = nn.Conv2d(32, 64, 3, 1)\n",
    "            self.dropout1 = nn.Dropout(0.25)\n",
    "            self.dropout2 = nn.Dropout(0.5)\n",
    "            self.fc1 = nn.Linear(9216, 128)\n",
    "            self.fc2 = nn.Linear(128, 10)\n",
    "\n",
    "        def forward(self, x):\n",
    "            x = self.conv1(x)\n",
    "            x = F.relu(x)\n",
    "            x = self.conv2(x)\n",
    "            x = F.relu(x)\n",
    "            x = F.max_pool2d(x, 2)\n",
    "            x = self.dropout1(x)\n",
    "            x = torch.flatten(x, 1)\n",
    "            x = self.fc1(x)\n",
    "            x = F.relu(x)\n",
    "            x = self.dropout2(x)\n",
    "            x = self.fc2(x)\n",
    "\n",
    "\n",
    "            output = F.log_softmax(x, dim=1)\n",
    "            return output\n",
    "\n",
    "    def training_data(self):\n",
    "        # Custom torch Dataloader for MNIST data\n",
    "        transform = transforms.Compose([transforms.ToTensor(),\n",
    "        transforms.Normalize((0.1307,), (0.3081,))])\n",
    "        dataset1 = datasets.MNIST(self.dataset_path, train=True, download=False, transform=transform)\n",
    "        train_kwargs = { 'shuffle': True}\n",
    "        return DataManager(dataset=dataset1, **train_kwargs)\n",
    "    \n",
    "    def training_step(self, data, target):\n",
    "        output = self.model().forward(data)\n",
    "        loss   = torch.nn.functional.nll_loss(output, target)\n",
    "        return loss\n"
   ]
  },
  {
   "cell_type": "markdown",
   "metadata": {},
   "source": [
    "This group of arguments correspond respectively:\n",
    "* `model_args`: a dictionary with the arguments related to the model (e.g. number of layers, features, etc.). This will be passed to the model class on the node side.\n",
    "* `training_args`: a dictionary containing the arguments for the training routine (e.g. batch size, learning rate, epochs, etc.). This will be passed to the routine on the node side.\n",
    "\n",
    "**NOTE:** typos and/or lack of positional (required) arguments will raise error. 🤓"
   ]
  },
  {
   "cell_type": "code",
   "execution_count": null,
   "metadata": {
    "pycharm": {
     "name": "#%%\n"
    }
   },
   "outputs": [],
   "source": [
    "model_args = {}\n",
    "\n",
    "training_args = {\n",
    "    'loader_args': { 'batch_size': 48, }, \n",
    "    'optimizer_args': {\n",
    "        \"lr\" : 1e-3\n",
    "    },\n",
    "    'epochs': 1, \n",
    "    'dry_run': False,  \n",
    "    'batch_maxnum': 100 # Fast pass for development : only use ( batch_maxnum * batch_size ) samples\n",
    "}"
   ]
  },
  {
   "cell_type": "markdown",
   "metadata": {},
   "source": [
    "### Declare and run the experiment"
   ]
  },
  {
   "cell_type": "code",
   "execution_count": null,
   "metadata": {
    "pycharm": {
     "name": "#%%\n"
    },
    "scrolled": false
   },
   "outputs": [],
   "source": [
    "from fedbiomed.researcher.experiment import Experiment\n",
    "from fedbiomed.researcher.aggregators.fedavg import FedAverage\n",
    "from fedbiomed.researcher.secagg import SecureAggregation\n",
    "tags =  ['#MNIST', '#dataset']\n",
    "rounds = 2\n",
    "\n",
    "exp = Experiment(tags=tags,\n",
    "                 model_args=model_args,\n",
    "                 training_plan_class=MyTrainingPlan,\n",
    "                 training_args=training_args,\n",
    "                 round_limit=rounds,\n",
    "                 aggregator=FedAverage(),\n",
    "                 node_selection_strategy=None,\n",
    "                 secagg=True, # or custom SecureAggregation(active=<bool>, clipping_range=<int>, timeout=<int>)\n",
    "                 save_breakpoints=True)"
   ]
  },
  {
   "cell_type": "markdown",
   "metadata": {},
   "source": [
    "### Access secure aggregation context"
   ]
  },
  {
   "cell_type": "markdown",
   "metadata": {},
   "source": [
    "Please use the attribute `secagg` to verify secure aggregation is set as active"
   ]
  },
  {
   "cell_type": "code",
   "execution_count": null,
   "metadata": {
    "scrolled": true
   },
   "outputs": [],
   "source": [
    "print(\"Is using secagg: \", exp.secagg.active)"
   ]
  },
  {
   "cell_type": "markdown",
   "metadata": {},
   "source": [
    "It is also possible to check secure aggregation context using `secagg` attribute. Since secure aggregation context negotiation will occur during experiment run, context and id should be `None` at this point."
   ]
  },
  {
   "cell_type": "code",
   "execution_count": null,
   "metadata": {
    "scrolled": true
   },
   "outputs": [],
   "source": [
    "print(\"Secagg Biprime \", exp.secagg.biprime)\n",
    "print(\"Secagg Servkey \", exp.secagg.servkey)"
   ]
  },
  {
   "cell_type": "markdown",
   "metadata": {},
   "source": [
    "Run the experiment, using secure aggregation. Secure aggregation context will be created before the first training round, and it is going to be updated before each round when new nodes are added or removed to the experiment."
   ]
  },
  {
   "cell_type": "code",
   "execution_count": null,
   "metadata": {},
   "outputs": [],
   "source": [
    "exp.run(increase=True)"
   ]
  },
  {
   "cell_type": "markdown",
   "metadata": {},
   "source": [
    "Display context after running one round of training. "
   ]
  },
  {
   "cell_type": "code",
   "execution_count": null,
   "metadata": {},
   "outputs": [],
   "source": [
    "print(\"Secagg Biprime context: \", exp.secagg.biprime.context)\n",
    "print(\"Secagg Servkey context: \", exp.secagg.servkey.context)"
   ]
  },
  {
   "cell_type": "markdown",
   "metadata": {},
   "source": [
    "#### Changes in experiment triggers re-creation of secure aggregation context\n",
    "\n",
    "The changes that re-create jobs like adding new node to the experiment will trigger automatic secure aggregation re-setup for the next round.  "
   ]
  },
  {
   "cell_type": "code",
   "execution_count": null,
   "metadata": {},
   "outputs": [],
   "source": [
    "# sends new dataset search request\n",
    "from fedbiomed.researcher.strategies import DefaultStrategy\n",
    "from fedbiomed.researcher.aggregators.fedavg import FedAverage\n",
    "exp.set_training_data(None, True)\n",
    "exp.set_strategy(DefaultStrategy)\n",
    "exp.set_aggregator(FedAverage)\n",
    "exp.set_job()"
   ]
  },
  {
   "cell_type": "code",
   "execution_count": null,
   "metadata": {},
   "outputs": [],
   "source": [
    "exp.run_once(increase=True)"
   ]
  },
  {
   "cell_type": "markdown",
   "metadata": {},
   "source": [
    "### Changing arguments of secure aggregation"
   ]
  },
  {
   "cell_type": "markdown",
   "metadata": {},
   "source": [
    "Setting `secagg` argument `True` in `Experiment` creates a default `SecureAggregation` instance. Additionally, It is also possible to create `SecureAggregation` instance and pass it as an argument. Here are the arguments that can be set for the `SecureAggregation`\n",
    "\n",
    "- `active`: `True` if the round will use secure aggregation. Default is `True`\n",
    "- `clipping_range`: Clipping range that is going be use for quantization of model parameters. Default clipping range is `3`. However, some models can have model weigths greater than `3`. If clipping range is exceeded during the encryption on the nodes, `Experiment` will log a warning message. In such cases, you can provide a higher clipping range through the argument `clipping_range`.\n",
    "- `timeout`: Timeout is the maximum amount of time, in seconds, that the experiment will wait for responses from all parties during secure aggregation setup. Since secure aggregation context depends on network communication and multi-party computation, this argument allows setting higher timeout for larger context setups, or vice versa."
   ]
  },
  {
   "cell_type": "code",
   "execution_count": null,
   "metadata": {},
   "outputs": [],
   "source": [
    "from fedbiomed.researcher.secagg import SecureAggregation\n",
    "secagg = SecureAggregation(\n",
    "    active=True, \n",
    "    clipping_range=100,\n",
    "    timeout=15\n",
    "    \n",
    ")\n",
    "exp.set_secagg(secagg=secagg)\n"
   ]
  },
  {
   "cell_type": "code",
   "execution_count": null,
   "metadata": {},
   "outputs": [],
   "source": [
    "exp.run_once(increase=True)"
   ]
  },
  {
   "cell_type": "markdown",
   "metadata": {},
   "source": [
    "### Load experiment from a breakpoint\n",
    "\n",
    "Once a breakpoint is loadded if the context is already exsiting there won't be context setup. "
   ]
  },
  {
   "cell_type": "code",
   "execution_count": null,
   "metadata": {
    "scrolled": false
   },
   "outputs": [],
   "source": [
    "loaded_exp = Experiment.load_breakpoint()\n",
    "loaded_exp.info()"
   ]
  },
  {
   "cell_type": "code",
   "execution_count": null,
   "metadata": {
    "pycharm": {
     "name": "#%%\n"
    },
    "scrolled": true
   },
   "outputs": [],
   "source": [
    "loaded_exp.run_once(increase=True)"
   ]
  }
 ],
 "metadata": {
  "kernelspec": {
   "display_name": "Python 3 (ipykernel)",
   "language": "python",
   "name": "python3"
  },
  "language_info": {
   "codemirror_mode": {
    "name": "ipython",
    "version": 3
   },
   "file_extension": ".py",
   "mimetype": "text/x-python",
   "name": "python",
   "nbconvert_exporter": "python",
   "pygments_lexer": "ipython3",
   "version": "3.9.16"
  }
 },
 "nbformat": 4,
 "nbformat_minor": 4
}<|MERGE_RESOLUTION|>--- conflicted
+++ resolved
@@ -16,9 +16,6 @@
     "\n",
     "During the tutorial, nodes and researcher will be launched locally using single clone of Fed-BioMed. However, it is also possible to execute notebook cells when the components are configured remotely by respecting following instruction.\n",
     "\n",
-<<<<<<< HEAD
-    "This part contains setup of a basic example for Fed-BioMed. At this point, nothing is specific to secure aggregation."
-=======
     "### Start the network\n",
     "Before running this notebook, start the network with `./scripts/fedbiomed_run network`\n",
     "\n",
@@ -76,28 +73,12 @@
     "#### 4. Add dataset and start nodes\n",
     "\n",
     "The next step will be adding/deploying MNIST dataset in the nodes and starting them. For these step you can follow the instructions for adding dataset into nodes to add MNIST dataset. After the datasets are deployed you can start the nodes and researcher."
->>>>>>> e13829c8
-   ]
-  },
-  {
-   "cell_type": "markdown",
-   "metadata": {},
-<<<<<<< HEAD
-   "source": [
-    "### Setting nodes up\n",
-    "It is necessary to previously configure ** at least two nodes**:\n",
-    "1. `./scripts/fedbiomed_run node config config_node1.ini add` (respectively for the second node: `./scripts/fedbiomed_run node config config_node2.ini add`)\n",
-    "  * Select option 2 (default) to add MNIST to the node\n",
-    "  * Confirm default tags by hitting \"y\" and ENTER\n",
-    "  * Pick the folder where MNIST is downloaded (this is due to a pytorch issue https://github.com/pytorch/vision/issues/3549)\n",
-    "  * Data must have been added (if you get a warning saying that data must be unique is because it's been already added)\n",
-    "  \n",
-    "2. Check that your data has been added by executing `./scripts/fedbiomed_run config config_node1.ini node list`\n",
-    "3. Run the node using `./scripts/fedbiomed_run config_node1.ini node run`. Wait until you get `Starting task manager`. it means you are online."
-   ]
-=======
+   ]
+  },
+  {
+   "cell_type": "markdown",
+   "metadata": {},
    "source": []
->>>>>>> e13829c8
   },
   {
    "cell_type": "markdown",
